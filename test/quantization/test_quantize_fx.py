import torch
import torch.nn.functional as F
import torch.nn as nn
import torch.nn.quantized as nnq
import torch.nn.quantized.dynamic as nnqd
import torch.nn.intrinsic.quantized as nniq
import torch.multiprocessing as mp

# symbolic trace
from torch.fx import symbolic_trace

# graph mode quantization based on fx
from torch.quantization import (
    QuantType,
    fuse_fx,
    prepare_fx,
    convert_fx,
    quantize_static_fx,
    quantize_dynamic_fx,
)

from torch.quantization import (
    default_qconfig,
    default_dynamic_qconfig,
    default_qat_qconfig,
    prepare,
    prepare_qat,
    convert,
)

# test utils
from torch.testing._internal.common_cuda import TEST_MULTIGPU, TEST_CUDA
from torch.testing._internal.common_quantization import (
    QuantizationTestCase,
    skipIfNoFBGEMM,
    skip_if_no_torchvision,
    train_one_epoch,
    run_ddp,
)

from torch.testing._internal.common_quantized import (
    override_qengines,
)

from torch.testing._internal.common_distributed import skip_if_not_multigpu

from torch.testing._internal.common_quantization import NodeSpec as ns

from torch.testing._internal.common_quantization import (
    test_only_eval_fn,
)

import itertools
import operator
import unittest

class TestQuantizeFx(QuantizationTestCase):
    def _get_conv_linear_test_cases(self):
        ''' Returns a list of test cases, with format:
        is_dynamic, ModuleClass, module_constructor_inputs,
        inputs, quantized_node, weight_prepack_op
        '''
        class Conv(torch.nn.Module):
            def __init__(self, weight):
                super().__init__()
                self.weight = torch.nn.Parameter(weight)
                self.stride = (1, 1)
                self.padding = (0, 0)
                self.dilation = (1, 1)
                self.groups = 1

            def forward(self, x):
                return F.conv2d(x, self.weight, None, self.stride, self.padding, self.dilation, self.groups)

        conv_input = torch.rand(1, 3, 224, 224)
        conv_weight = torch.rand(3, 3, 3, 3)

        class Linear(torch.nn.Module):
            def __init__(self, weight):
                super().__init__()
                self.weight = torch.nn.Parameter(weight)

            def forward(self, x):
                return F.linear(x, self.weight)

        linear_input = torch.rand(8, 5)
        linear_weight = torch.rand(10, 5)

        class LinearModule(torch.nn.Module):
            def __init__(self):
                super().__init__()
                self.linear = torch.nn.Linear(5, 10)

            def forward(self, x):
                return self.linear(x)

        linear_module_input = torch.rand(8, 5)

        tests = [
            (False, Conv, (conv_weight,), (conv_input,),
             ns.call_function(torch.ops.quantized.conv2d),
             ns.call_function(torch.ops.quantized.conv2d_prepack)),
            (True, Linear, (linear_weight,), (linear_input,),
             ns.call_function(torch.ops.quantized.linear_dynamic),
             ns.call_function(torch.ops.quantized.linear_prepack)),
            (False, Linear, (linear_weight,), (linear_input,),
             ns.call_function(torch.ops.quantized.linear),
             ns.call_function(torch.ops.quantized.linear_prepack)),
            (True, LinearModule, (), (linear_module_input,),
             ns.call_module(nnqd.Linear),
             None),
            (False, LinearModule, (), (linear_module_input,),
             ns.call_module(nnq.Linear),
             None),
        ]
        return tests

    """
    Unit tests for functionalities
    """
    @skipIfNoFBGEMM
    def test_functional_no_debug(self):
        """ Test quantizing functional conv and linear
        """
        tests = self._get_conv_linear_test_cases()
        for (is_dynamic, ModuleClass, module_constructor_inputs,
             inputs, quantized_node, weight_prepack_node) in tests:
            quant_type = QuantType.DYNAMIC if is_dynamic else QuantType.STATIC
            node_occurrence = dict()
            if weight_prepack_node:
                node_occurrence[weight_prepack_node] = 0
            self.checkGraphModeFxOp(
                ModuleClass(*module_constructor_inputs),
                inputs, quant_type,
                expected_node=quantized_node,
                expected_node_occurrence=node_occurrence,
                debug=False)

    @skipIfNoFBGEMM
    def test_functional_debug(self):
        """ Test quantizing functional conv and linear with debug option
        """
        tests = self._get_conv_linear_test_cases()
        for (is_dynamic, ModuleClass, module_constructor_inputs,
             inputs, quantized_node, weight_prepack_node) in tests:
            quant_type = QuantType.DYNAMIC if is_dynamic else QuantType.STATIC
            node_occurrence = dict()
            if weight_prepack_node:
                node_occurrence[weight_prepack_node] = 1
            self.checkGraphModeFxOp(
                ModuleClass(*module_constructor_inputs),
                inputs, quant_type,
                expected_node=quantized_node,
                expected_node_occurrence=node_occurrence,
                debug=True)

    @skipIfNoFBGEMM
    def test_dynamic_quant_weight_observer(self):
        ''' Test that weight observer is run in convert step
        '''

        class M(torch.nn.Module):
            def __init__(self, weight):
                super().__init__()
                self.weight = torch.nn.Parameter(weight)

            def forward(self, x):
                return F.linear(x, self.weight)

        m = M(torch.rand(1, 1)).eval()
        original = symbolic_trace(m)
        qconfig = default_dynamic_qconfig
        qconfig_dict = {'': qconfig}
        quantized = quantize_dynamic_fx(original, qconfig_dict, debug=True)
        qparams = (quantized._scale_0, quantized._zero_point_0)
        weight_obs = qconfig.weight()
        weight_obs(quantized.weight)
        ref_qparams = weight_obs.calculate_qparams()
        self.assertEqual(qparams, ref_qparams)

<<<<<<< HEAD
    @skipIfNoFBGEMM
    def test_inplace_option(self):
        class M(torch.nn.Module):
            def __init__(self):
                super().__init__()
                self.conv = torch.nn.Conv2d(3, 3, 3)

            def forward(self, x):
                return self.conv(x)

        model = symbolic_trace(M().eval())
        qconfig_dict = {'': default_qconfig}
        non_inplace_model = quantize_static_fx(
            model, qconfig_dict, test_only_eval_fn, [self.img_data_2d], inplace=False)
        inplace_model = model
        quantize_static_fx(
            inplace_model, qconfig_dict, test_only_eval_fn, [self.img_data_2d], inplace=True)
        non_inplace_res = non_inplace_model(self.img_data_2d[0][0])
        inplace_res = inplace_model(self.img_data_2d[0][0])
        self.assertEqual(non_inplace_res, inplace_res)
=======
    @unittest.skipIf(not TEST_MULTIGPU, "multi-GPU not supported")
    @unittest.skipIf(not TEST_CUDA, "CUDA unavailable")
    @override_qengines
    def test_qat_prepare_device_affinity(self):
        """
        Tests that FX QAT prepare pass respects device affinity
        """
        class Model(nn.Module):

            def __init__(self):
                super(Model, self).__init__()
                self.conv = nn.Conv2d(1, 1, 1)
                self.bn = nn.BatchNorm2d(1)
                self.relu = nn.ReLU()

            def forward(self, x):
                x = self.conv(x)
                x = self.bn(x)
                x = self.relu(x)
                return x

        model = Model()
        qengine = torch.backends.quantized.engine
        qconfig_dict = {'': torch.quantization.get_default_qat_qconfig(qengine)}
        device = torch.device('cuda:0')
        model.to(device)

        # symbolically trace
        model = symbolic_trace(model)

        # QAT prepare
        model = fuse_fx(model)
        model = prepare_fx(model, qconfig_dict)

        # ensure that running an input on CUDA works without any needed changes
        input = torch.randn(4, 1, 4, 4, device=device)
        model(input)

        # ensure all buffers and parameters are on the device we expect
        model_devices = {p.device for p in model.parameters()} | \
            {p.device for p in model.buffers()}
        self.assertEqual(len(model_devices), 1)
        model_device = next(iter(model_devices))
        self.assertEqual(model_device, device)
>>>>>>> 7b592491


class TestQuantizeFxOps(QuantizationTestCase):
    """Unit tests for individual ops
    """
    @skipIfNoFBGEMM
    def test_linear(self):
        class ModuleLinear(torch.nn.Module):
            def __init__(self, has_relu=False, f_relu=False):
                super(ModuleLinear, self).__init__()
                self.linear = torch.nn.Linear(30, 4).float()
                if has_relu:
                    if f_relu:
                        self.relu = F.relu
                    else:
                        self.relu = torch.nn.ReLU()
                else:
                    self.relu = torch.nn.Identity()

            def forward(self, x):
                return self.relu(self.linear(x))

        class FuncLinear(torch.nn.Module):
            def __init__(self, has_relu=False, f_relu=False):
                super(FuncLinear, self).__init__()
                self.w = torch.randn(4, 30)
                self.b = torch.randn(4)
                if has_relu:
                    if f_relu:
                        self.relu = F.relu
                    else:
                        self.relu = torch.nn.ReLU()
                else:
                    self.relu = torch.nn.Identity()

            def forward(self, x):
                return self.relu(F.linear(x, self.w, self.b))

        data = (torch.rand((1, 30), dtype=torch.float),)
        options = itertools.product(
            [(ModuleLinear(has_relu=False), True)],
            # TODO: enable after raw `tensor` is supported in fx
            # (FuncLinear(has_relu=False), False)],
            self.all_quant_types)
        quantized_nodes = {
            # is_module
            True: {
                # quant_type:
                QuantType.DYNAMIC: ns.call_module(nnqd.Linear),
                QuantType.STATIC: ns.call_module(nnq.Linear),
                # note that we are checking the final result
                QuantType.QAT: ns.call_module(nnq.Linear),
            },
            False: {
                # quant_type:
                QuantType.DYNAMIC: ns.call_function(torch.ops.quantized.linear_dynamic),
                QuantType.STATIC: ns.call_function(torch.ops.quantized.linear),
                QuantType.QAT: ns.call_function(torch.ops.quantized.linear),
            }
        }
        for (model, is_module), quant_type in options:
            self.checkGraphModeFxOp(
                model, data, quant_type, quantized_nodes[is_module][quant_type])

        for f_relu, quant_type in itertools.product([True, False], [QuantType.STATIC, QuantType.QAT]):
            for model, quantized_node in [
                    (ModuleLinear(has_relu=True, f_relu=f_relu), ns.call_module(nniq.LinearReLU))]:
                # TODO: support functional linear + relu fusion
                # (FuncLinear(has_relu=True, f_relu=f_relu), ns.call_function(torch.ops.quantized.linear_relu))]:
                self.checkGraphModeFxOp(model, data, quant_type, quantized_node)

    @skipIfNoFBGEMM
    def test_quantized_conv(self):
        conv_module = {1 : torch.nn.Conv1d, 2 : torch.nn.Conv2d, 3 : torch.nn.Conv3d}

        class Conv(torch.nn.Module):
            def __init__(self, dim):
                super(Conv, self).__init__()
                self.conv = conv_module[dim](3, 3, 3).float()

            def forward(self, x):
                return self.conv(x)

        options = itertools.product([1, 2, 3], self.static_quant_types)
        quantized_nodes = {
            # dim
            1: ns.call_module(nnq.Conv1d),
            2: ns.call_module(nnq.Conv2d),
            3: ns.call_module(nnq.Conv3d),
        }
        for dim, quant_type in options:
            model = self.checkGraphModeFxOp(
                Conv(dim), self.img_data_dict[dim], quant_type,
                quantized_nodes[dim])

    @skipIfNoFBGEMM
    def test_quantized_conv_relu(self):
        """tests for conv1d_relu/conv2d_relu/conv3d_relu"""
        conv_module = {1 : torch.nn.Conv1d, 2 : torch.nn.Conv2d, 3 : torch.nn.Conv3d}

        class ConvNdRelu(torch.nn.Module):
            def __init__(self, dim, inplace):
                super(ConvNdRelu, self).__init__()
                self.conv = conv_module[dim](3, 3, 3).float()
                self.relu = torch.nn.ReLU(inplace)

            def forward(self, x):
                return self.relu(self.conv(x))

        class ConvNdFunctionalRelu(torch.nn.Module):
            def __init__(self, dim):
                super(ConvNdFunctionalRelu, self).__init__()
                self.conv = conv_module[dim](3, 3, 3).float()

            def forward(self, x):
                return F.relu(self.conv(x))

        class ConvNdInplaceFunctionalRelu(torch.nn.Module):
            def __init__(self, dim):
                super(ConvNdInplaceFunctionalRelu, self).__init__()
                self.conv = conv_module[dim](3, 3, 3).float()

            def forward(self, x):
                return F.relu(self.conv(x), True)

        options = itertools.product([1, 2, 3], self.static_quant_types)
        quantized_nodes = {
            # dim
            1: ns.call_module(nniq.ConvReLU1d),
            2: ns.call_module(nniq.ConvReLU2d),
            3: ns.call_module(nniq.ConvReLU3d),
        }
        for dim, quant_type in options:
            for m in [ConvNdRelu(dim, True),
                      ConvNdRelu(dim, False),
                      ConvNdFunctionalRelu(dim),
                      ConvNdInplaceFunctionalRelu(dim)]:
                self.checkGraphModeFxOp(
                    m, self.img_data_dict[dim], quant_type,
                    quantized_nodes[dim])


    def _test_quantized_binary_op_impl(self, binary_op, ibinary_op, quantized_op):
        class Op(torch.nn.Module):
            def __init__(self, is_inplace, is_scalar):
                super(Op, self).__init__()
                self.conv1 = torch.nn.Conv2d(1, 1, 1).float()
                self.conv2 = torch.nn.Conv2d(1, 1, 1).float()
                self.is_scalar = is_scalar
                self.op = ibinary_op if is_inplace else binary_op

            def forward(self, x, y):
                x = self.conv1(x)
                y = 3 if self.is_scalar else self.conv2(y)
                x = self.op(x, y)
                return x

        # TODO: decide whether we want to quantize or not
        # in this case
        # class NonQuantizedOp(torch.nn.Module):
        #     def __init__(self, is_inplace, is_scalar):
        #         super(NonQuantizedOp, self).__init__()
        #         self.is_scalar = is_scalar
        #         self.op = ibinary_op if is_inplace else binary_op

        #     def forward(self, x, y):
        #         y = 3 if self.is_scalar else y
        #         x = self.op(x, y)
        #         return x

        data = (torch.randn(1, 1, 1, 1, dtype=torch.float),
                torch.randn(1, 1, 1, 1, dtype=torch.float))
        quantized_node = ns.call_function(quantized_op)
        options = itertools.product([True, False], [True, False])
        quant_type = QuantType.STATIC
        for is_inplace, is_scalar in options:
            self.checkGraphModeFxOp(
                Op(is_inplace, is_scalar), data, quant_type, quantized_node)

    def _test_quantized_binary_op_relu_impl(self, binary_op, ibinary_op, quantized_op):
        class OpRelu(torch.nn.Module):
            def __init__(self, is_inplace, is_functional_relu,
                         is_scalar):
                super(OpRelu, self).__init__()
                self.conv1 = torch.nn.Conv2d(1, 1, 1).float()
                self.conv2 = torch.nn.Conv2d(1, 1, 1).float()
                self.op = ibinary_op if is_inplace else binary_op
                self.is_functional_relu = is_functional_relu
                self.is_scalar = is_scalar
                self.relu = F.relu if self.is_functional_relu \
                    else torch.nn.ReLU()

            def forward(self, x, y):
                x = self.conv1(x)
                y = 3 if self.is_scalar else self.conv2(y)
                x = self.op(x, y)
                x = self.relu(x)
                return x

        data = (torch.rand((1, 1, 1, 1), dtype=torch.float),
                torch.rand((1, 1, 1, 1), dtype=torch.float))
        quant_type = QuantType.STATIC
        quantized_node = ns.call_function(quantized_op)
        options = itertools.product(
            [True, False], [True, False], [True, False])
        for is_inplace_op, is_functional_relu, is_scalar in options:
            self.checkGraphModeFxOp(
                OpRelu(is_inplace_op, is_functional_relu, is_scalar),
                data, quant_type, quantized_node)

    @skipIfNoFBGEMM
    def test_quantized_add(self):
        self._test_quantized_binary_op_impl(
            operator.add, operator.iadd, torch.ops.quantized.add)

    @skipIfNoFBGEMM
    def test_quantized_mul(self):
        self._test_quantized_binary_op_impl(
            operator.mul, operator.imul, torch.ops.quantized.mul)

    @skipIfNoFBGEMM
    def test_quantized_add_relu(self):
        self._test_quantized_binary_op_relu_impl(
            operator.add, operator.iadd, torch.ops.quantized.add_relu)

    @skipIfNoFBGEMM
    def test_quantized_mul_relu(self):
        self._test_quantized_binary_op_relu_impl(
            operator.mul, operator.imul, torch.ops.quantized.mul_relu)

    @skipIfNoFBGEMM
    def test_quantized_cat(self):
        """ quantization of the output of cat will be depend on the
        input of cat. we only quantize the output of cat when its inputs are quantized.
        """
        class QuantizedCat(torch.nn.Module):
            def __init__(self):
                super(QuantizedCat, self).__init__()
                self.conv1 = torch.nn.Conv2d(2, 2, 2).float()
                self.conv2 = torch.nn.Conv2d(2, 2, 2).float()

            def forward(self, x, y):
                x = self.conv1(x)
                y = self.conv2(y)
                return torch.cat([x, y], 1)

        # TODO: decide whether to quantize in this case
        # class NonQuantizedCat(torch.nn.Module):
        #     def __init__(self):
        #         super(NonQuantizedCat, self).__init__()

        #     def forward(self, x, y):
        #         return torch.cat([x, y], 1)

        data = (torch.randn(1, 2, 5, 5, dtype=torch.float),
                torch.randn(1, 2, 5, 5, dtype=torch.float))
        quantized_node = ns.call_function(torch.ops.quantized.cat)
        for quant_type in self.static_quant_types:
            self.checkGraphModeFxOp(QuantizedCat(), data, quant_type, quantized_node)


    @skipIfNoFBGEMM
    def test_qbatch_norm(self):
        bn_module = {
            # TODO: quantized batchnorm 1d module is missing
            # 1 : torch.nn.BatchNorm1d,
            2 : torch.nn.BatchNorm2d,
            3 : torch.nn.BatchNorm3d,
        }

        class M(torch.nn.Module):
            def __init__(self, dim):
                super(M, self).__init__()
                self.bn = bn_module[dim](3).to(torch.float)

            def forward(self, x):
                return self.bn(x)

        options = itertools.product(self.static_quant_types, [2, 3])
        quantized_nodes = {
            # 1: ns.call_module(nnq.BatchNorm1d),
            2: ns.call_module(nnq.BatchNorm2d),
            3: ns.call_module(nnq.BatchNorm3d),
        }
        for quant_type, dim in options:
            model = self.checkGraphModeFxOp(
                M(dim), self.img_data_dict[dim], quant_type, quantized_nodes[dim])

    @skipIfNoFBGEMM
    def test_qbatch_norm_relu(self):
        bn_module = {2 : torch.nn.BatchNorm2d, 3 : torch.nn.BatchNorm3d}

        class BNRelu(torch.nn.Module):
            def __init__(self, dim, inplace):
                super(BNRelu, self).__init__()
                self.bn = bn_module[dim](3).to(torch.float)
                self.relu = torch.nn.ReLU(inplace=inplace)

            def forward(self, x):
                return self.relu(self.bn(x))

        class BNFuncRelu(torch.nn.Module):
            def __init__(self, dim):
                super(BNFuncRelu, self).__init__()
                self.bn = bn_module[dim](3).to(torch.float)

            def forward(self, x):
                return F.relu(self.bn(x), False)

        class BNFuncInplaceRelu(torch.nn.Module):
            def __init__(self, dim):
                super(BNFuncInplaceRelu, self).__init__()
                self.bn = bn_module[dim](3).to(torch.float)

            def forward(self, x):
                return F.relu(self.bn(x), True)

        options = itertools.product(self.static_quant_types, [2, 3])
        quantized_nodes = {
            2: ns.call_module(nniq.BNReLU2d),
            3: ns.call_module(nniq.BNReLU3d),
        }
        for quant_type, dim in options:
            for instance in [BNRelu(dim, True), BNRelu(dim, False),
                             BNFuncRelu(dim), BNFuncInplaceRelu(dim)]:
                self.checkGraphModeFxOp(
                    instance, self.img_data_dict[dim], quant_type,
                    quantized_nodes[dim])

    def _test_activation_impl(
            self, float_module, float_op, quantized_module, quantized_op):
        ''' Test for activation op(with inplace options), float_op can be
        torch op or functional op
        '''
        class M(torch.nn.Module):
            def __init__(self, is_module, inplace):
                super(M, self).__init__()
                self.is_module = is_module
                self.inplace = inplace
                if self.is_module:
                    self.op = float_module(self.inplace)
                else:
                    self.op = float_op

            def forward(self, input):
                if self.is_module:
                    return self.op(input)
                else:
                    return self.op(input, self.inplace)

        options = itertools.product([True, False], [True, False], self.static_quant_types)
        quantized_nodes = {
            # is_module
            True: ns.call_module(quantized_module),
            False: ns.call_function(quantized_op),
        }

        for is_module, is_inplace, quant_type in options:
            self.checkGraphModeFxOp(
                M(is_module, is_inplace), self.img_data_2d,
                quant_type, quantized_nodes[is_module])

    def test_hardswish(self):
        self._test_activation_impl(nn.Hardswish, F.hardswish, nnq.Hardswish, torch.ops.quantized.hardswish)

    def test_elu(self):
        self._test_activation_impl(nn.ELU, F.elu, nnq.ELU, torch.ops.quantized.elu)

    def _test_norm_impl(
            self, float_module, float_op, op_args, data, quantized_module, quantized_op,
            skip_op_arg_for_functional=False):
        ''' Test for normalization op, float_op can be torch op or functional op,
        op_args is a list of positional argument for the module/op
        '''
        class M(torch.nn.Module):
            def __init__(self, is_module):
                super(M, self).__init__()
                self.is_module = is_module
                if self.is_module:
                    self.op = float_module(*op_args)
                else:
                    self.op = float_op

            def forward(self, input):
                if self.is_module:
                    return self.op(input)
                else:
                    args = [input]
                    if not skip_op_arg_for_functional:
                        args += op_args
                    return self.op(*args)

        options = itertools.product([True, False], self.static_quant_types)
        quantized_nodes = {
            # is_module
            True: ns.call_module(quantized_module),
            False: ns.call_function(quantized_op),
        }

        for is_module, quant_type in options:
            self.checkGraphModeFxOp(
                M(is_module), data, quant_type, quantized_nodes[is_module])

    def test_layer_norm(self):
        data = (torch.rand((1, 2, 5, 5), dtype=torch.float),)
        self._test_norm_impl(
            nn.LayerNorm, F.layer_norm, [[2, 5, 5]], data, nnq.LayerNorm, torch.ops.quantized.layer_norm)

    def test_instance_norm(self):
        data_1d = (torch.rand((1, 4, 5), dtype=torch.float),)
        data_2d = (torch.rand((1, 4, 5, 1), dtype=torch.float),)
        data_3d = (torch.rand((1, 4, 5, 1, 1), dtype=torch.float),)
        data_dict = {1 : data_1d, 2 : data_2d, 3 : data_3d}
        instance_norm_modules = {1 : nn.InstanceNorm1d,
                                 2 : nn.InstanceNorm2d,
                                 3 : nn.InstanceNorm3d}
        quantized_instance_norm_modules = {
            1 : nnq.InstanceNorm1d,
            2 : nnq.InstanceNorm2d,
            3 : nnq.InstanceNorm3d
        }
        for dim in [1, 2, 3]:
            data = data_dict[dim]
            module = instance_norm_modules[dim]
            quantized_module = quantized_instance_norm_modules[dim]
            self._test_norm_impl(
                module, F.instance_norm, [4], data,
                quantized_module, torch.ops.quantized.instance_norm,
                skip_op_arg_for_functional=True)

    @skipIfNoFBGEMM
    def test_clamp(self):
        class M(torch.nn.Module):
            def __init__(self):
                super(M, self).__init__()
                self.conv = torch.nn.Conv2d(2, 2, 2).float()
                self.relu6 = torch.nn.ReLU6()
                self.relu6_ = torch.nn.ReLU6(True)
                self.hardtanh = torch.nn.Hardtanh()
                self.hardtanh_ = torch.nn.Hardtanh(inplace=True)

            def forward(self, x):
                x = self.conv(x)
                x = self.relu6(x)
                self.relu6_(x)
                x = F.relu6(x)
                x = torch.clamp(x, -3, 3)
                x = x.clamp(-2.5, 2.5)
                # x = x.clamp_(-2, 2)  # Enable when quantized `clamp_` is ready
                x = self.hardtanh(x)
                self.hardtanh_(x)
                x = F.hardtanh(x)
                F.hardtanh_(x)
                return x

        data = (torch.rand((1, 2, 5, 5), dtype=torch.float),)
        # list of node that should occur in order
        node_list = [
            ns.call_function(torch.quantize_per_tensor),
            ns.call_module(nnq.Conv2d),
            ns.call_function(F.hardtanh_),
            ns.call_method('dequantize')
        ]
        for quant_type in self.static_quant_types:
            m = self.checkGraphModeFxOp(
                M(), data, quant_type, expected_node_list=node_list)

    @skipIfNoFBGEMM
    def test_general_shape_ops(self):
        """ A test that checks dequantize will be swapped for
        all supported general shape ops like aten::flatten
        without actually checking for execution of these ops
        """
        class M(torch.nn.Module):
            def __init__(self):
                super(M, self).__init__()
                self.maxpool1d = torch.nn.MaxPool1d(kernel_size=3)
                self.maxpool2d = torch.nn.MaxPool2d(kernel_size=3)
                self.maxpool3d = torch.nn.MaxPool3d(kernel_size=3)
                self.dropout = torch.nn.Dropout()
                self.conv1 = torch.nn.Conv2d(3, 3, 3)
                self.conv2 = torch.nn.Conv2d(3, 3, 3)
                self.relu = torch.nn.ReLU()

            def forward(self, x):
                x = self.conv1(x)
                # add_scalar
                x = x + 3
                # mul_scalar
                x = x * 3
                # add_scalar_out
                x += 3
                # mul_scalar_out
                x *= 3
                # add_scalar_relu
                x = x + 3
                x = F.relu(x)
                # add_scalar_relu_out
                x += 3
                x = F.relu(x)
                # mul_scalar_relu
                x = x * 3
                x = F.relu(x)
                # mul_scalar_relu_out
                x *= 3
                x = F.relu(x)
                x = self.maxpool1d(x)
                x = self.maxpool2d(x)
                x = self.maxpool3d(x)
                x = torch.flatten(x)
                x = torch.max(x)
                x = torch.min(x)
                x = x.reshape([-1])
                x = x.resize_(1, 1, x.numel())
                x = x.view(-1)
                # prim::ListConstruct
                xs = [x, x]
                # prim::ListUnpack
                x, y = xs
                # prim::TupleConstruct
                xs = (x, x)
                # prim::TupleUnpack
                x, y = xs
                x = x.transpose(1, 2)
                x = x.contiguous()
                x, y = torch.chunk(x, 2)
                x = F.dropout(x)
                x = self.dropout(x)
                x, _ = torch.sort(x)
                x = x.permute(0, 2, 3, 1)
                x = x.repeat_interleave(3, 1)
                x = torch.repeat_interleave(x, 3, 1)
                x = self.relu(x)
                x = F.relu(x)
                x = F.relu(x, inplace=True)
                x = x.relu()
                x.relu_()
                x = x.squeeze(0)
                x.squeeze_(0)
                x = torch.squeeze(x, 0)
                x = x.unsqueeze(0)
                x.unsqueeze_(0)
                x = torch.unsqueeze(x, 0)
                x = x.detach()
                x.detach_()
                x = x.repeat(4, 2)
                y = []
                y.append(x)
                z = torch.stack(y, 0)
                z = [z, z]
                x, _ = z
                x = self.conv2(x)
                return x

        data = torch.rand(1, 3, 10, 10)
        # This model is not executable since we just put all ops
        # in the same forward
        m = M()
        original = symbolic_trace(m)
        # nothing to fuse so skipping the fuse step
        qconfig_dict = {'': default_qconfig}
        prepared = prepare_fx(original, qconfig_dict)
        # not runnable
        quantized = convert_fx(prepared)

        # This checks that the dequantize from the output of first conv
        # is being propagated to the end, so that we don't insert extra
        # observers and also successfully fused two quantized::conv2d
        # patterns
        # one quantize_per_tensor for input
        # check exact counts of quantize and dequantize
        count_check = {
            ns.call_function(torch.quantize_per_tensor) : 1,
            ns.call_method('dequantize') : 1
        }
        order_check = [
            ns.call_function(torch.quantize_per_tensor),
            ns.call_module(nnq.Conv2d),
            ns.call_module(nnq.Conv2d),
            ns.call_method('dequantize'),
        ]
        self.checkGraphModuleNodes(
            quantized,
            expected_node_occurrence=count_check,
            expected_node_list=order_check)

    @skipIfNoFBGEMM
    def test_general_value_ops(self):
        """ A test that checks correct patterns are produced for
        all supported general value ops like aten::avg_pool2d \
        without actually checking for execution of these ops
        """
        class M(torch.nn.Module):
            def __init__(self):
                super(M, self).__init__()
                self.conv = torch.nn.Conv2d(3, 3, 3)
                self.avg_pool1d = torch.nn.AvgPool1d(3)
                self.avg_pool2d = torch.nn.AvgPool2d(3)
                self.avg_pool3d = torch.nn.AvgPool3d(3)
                self.adaptive_avg_pool1d = torch.nn.AdaptiveAvgPool1d((1))
                self.adaptive_avg_pool2d = torch.nn.AdaptiveAvgPool2d((1, 1))
                self.adaptive_avg_pool3d = torch.nn.AdaptiveAvgPool3d((1, 1, 1))
                self.leaky_relu = torch.nn.LeakyReLU()
                self.hardsigmoid = torch.nn.Hardsigmoid()
                self.sigmoid = torch.nn.Sigmoid()
                self.tanh = torch.nn.Tanh()

            def forward(self, x):
                x = self.conv(x)
                x = self.avg_pool1d(x)
                x = self.avg_pool2d(x)
                x = self.avg_pool3d(x)
                x = self.adaptive_avg_pool1d(x)
                x = self.adaptive_avg_pool2d(x)
                x = self.adaptive_avg_pool3d(x)
                x = F.avg_pool1d(x, 3)
                x = F.avg_pool2d(x, 3)
                x = F.avg_pool3d(x, 3)
                x = F.adaptive_avg_pool1d(x, (1))
                x = F.adaptive_avg_pool2d(x, (1, 1))
                x = F.adaptive_avg_pool3d(x, (1, 1, 1))
                x = torch.mean(x)
                x = torch.mean(x, [2, 3], False)
                x = x.mean()
                x = x.mean([2, 3], True)
                x = F.interpolate(x, 4, mode='nearest')
                x = F.interpolate(x, 4, mode='linear')
                x = self.leaky_relu(x)
                x = F.leaky_relu(x)
                x = F.leaky_relu(x, inplace=True)
                x = x.leaky_relu()
                x.leaky_relu_()
                x = self.hardsigmoid(x)
                x = F.hardsigmoid(x)
                x = F.hardsigmoid(x, inplace=True)
                x = x.hardsigmoid()
                x.hardsigmoid_()
                x = self.sigmoid(x)
                x = torch.sigmoid(x)
                # F.sigmoid is deprecated
                x = x.sigmoid()
                x.sigmoid_()
                x = self.tanh(x)
                # F.tanh is deprecated
                x = torch.tanh(x)
                x = x.tanh()
                x.tanh_()
                x = self.conv(x)
                return x

        # This model is not executable since we just put all ops
        # in the same forward
        m = M()
        original = symbolic_trace(m)
        # nothing to fuse so skipping the fuse step
        qconfig_dict = {'': default_qconfig}
        prepared = prepare_fx(original, qconfig_dict)
        # not runnable
        quantized = convert_fx(prepared)

        # This checks that the dequantize from the output of first conv
        # is being propagated to the end, so that we don't insert extra
        # observers
        # check exact counts of quantize and dequantize
        count_check = {
            ns.call_function(torch.quantize_per_tensor) : 1,
            ns.call_method('dequantize') : 1
        }
        order_check = [
            ns.call_function(torch.quantize_per_tensor),
            ns.call_module(nnq.Conv2d),
            ns.call_module(nnq.Conv2d),
            ns.call_method('dequantize'),
        ]
        self.checkGraphModuleNodes(
            quantized,
            expected_node_occurrence=count_check,
            expected_node_list=order_check)

class TestQuantizeFxModels(QuantizationTestCase):
    def _test_model_impl(
            self, mode, name, model, eager_quantizable_model,
            check_with_eager=True,
            diff_of_quant=None,
            diff_from_eager=None):
        if diff_of_quant is None or diff_from_eager is None:
            diff_of_quant = {}
            diff_from_eager = {}

        if mode not in diff_of_quant or mode not in diff_from_eager:
            diff_of_quant[mode] = {}
            diff_from_eager[mode] = {}

        input_tensor = torch.rand(1, 3, 224, 224)
        input_tensor_inception = torch.rand(1, 3, 299, 299)
        output_value = torch.randint(0, 1, (1,))

        # print('quantizing:', name, ' mode:', mode)
        if name == 'inception_v3':
            input_value = input_tensor_inception
        else:
            input_value = input_tensor

        qconfig = default_qconfig if mode == 'static' else default_qat_qconfig
        qconfig_dict = {'': qconfig}
        graph_module = symbolic_trace(model)
        # print('graph module:', graph_module.src)
        script = torch.jit.script(graph_module)

        # make sure graph module and script module are both runanble
        original_out = graph_module(input_value)
        is_not_tuple_out = not isinstance(original_out, tuple)
        script_out = script(input_value)
        self.assertEqual(
            (original_out - script_out).abs().max(), 0,
            'Reslut of original graph module and script module does not match')

        # set to train just before quantization
        if mode != 'static':
            model.train()

        graph_module = fuse_fx(graph_module)
        prepared = prepare_fx(graph_module, qconfig_dict)

        if mode == 'ddp':
            mp.spawn(run_ddp,
                     args=(world_size, prepared),
                     nprocs=world_size,
                     join=True)
        elif mode == 'qat':
            assert prepared.training, 'prepared must be in training mode for qat'
            optimizer = torch.optim.SGD(prepared.parameters(), lr=0.0001)
            criterion = nn.CrossEntropyLoss()
            train_one_epoch(prepared, criterion, optimizer, [(input_value, output_value)], torch.device('cpu'), 1)
        else:
            for i in range(10):
                prepared(input_value)

        # print('after observation root:', prepared.root)

        qgraph = convert_fx(prepared)
        # print('after quantization root:', qgraph.root)
        # print('after quantization code:', qgraph.src)
        qgraph.eval()
        qgraph_script = torch.jit.script(qgraph)
        # print('quantized and scripted:', qgraph_script.graph)

        qgraph_out = qgraph(input_value)
        qgraph_script = qgraph_script(input_value)

        if is_not_tuple_out:
            diff_of_quant[mode][name] = (original_out - qgraph_out).abs().max()
            assert torch.allclose(qgraph_out, qgraph_script), 'graph, scripted graph'
        else:
            print('tuple output')

        if eager_quantizable_model is not None:
            # comparing to eager mode quantization
            qeager = eager_quantizable_model
            ref_out = qeager(input_value)
            qeager.qconfig = qconfig
            if mode == 'static':
                qeager.fuse_model()
                prepare(qeager, inplace=True)
            else:
                qeager.train()
                qeager.fuse_model()
                prepare_qat(qeager, inplace=True)

            # calibration
            if mode == 'ddp':
                mp.spawn(run_ddp,
                         args=(world_size, qeager),
                         nprocs=world_size,
                         join=True)
            elif mode == 'qat':
                assert qeager.training, 'qeager should be in training mode for qat'
                optimizer = torch.optim.SGD(qeager.parameters(), lr=0.0001)
                train_one_epoch(qeager, criterion, optimizer, [(input_value, output_value)], torch.device('cpu'), 1)
            else:
                for i in range(10):
                    qeager(input_value)

            # print('ref after observation:', qeager)

            convert(qeager, inplace=True)
            qeager.eval()

            # print('ref after quantization:', qeager)
            qeager_out = qeager(input_value)
            qeager_script = torch.jit.script(qeager)
            qscript_out = qeager_script(input_value)
            if is_not_tuple_out:
                diff_from_eager[mode][name] = (qeager_out - qgraph_out).abs().max()
                if check_with_eager:
                    self.assertEqual(diff_from_eager[mode][name], 0,
                                     'Result of graph mode quantization and ' +
                                     'eager mode quantization on model: ' + name +
                                     ' should match. Mode: ' + mode +
                                     ' diff:' + str(diff_from_eager[mode][name]))

    @skip_if_no_torchvision
    @skipIfNoFBGEMM
    @unittest.skip("skip for now since tbb failed")
    def test_torchvision(self):
        from torchvision import models
        from torchvision.models import quantization as quantized_models

        def get_available_classification_models(models):
            return [k for k, v in models.__dict__.items() if callable(v) and k[0].lower() == k[0] and k[0] != "_"]

        model_list = get_available_classification_models(models)
        quantized_model_list = get_available_classification_models(quantized_models)

        no_pretrained_model = set(['shufflenet_v2_x0_5', 'shufflenet_v2_x1_5', 'shufflenet_v2_x2_0'])
        quantized_model_list = set(quantized_model_list) - no_pretrained_model
        # test eager and graph consistency
        model_list = quantized_model_list
        # slice need to be fixed in symbolic tracing(https://github.com/pytorch/pytorch/issues/43511)
        model_list = set(model_list) - {'googlenet', 'inception_v3'}
        # getattr should not be used as node name(https://github.com/pytorch/pytorch/issues/43522)
        model_list -= {'shufflenet_v2_x1_0', 'mobilenet_v2'}

        # mobilenet: dropout error RuntimeError: "bernoulli_scalar_cpu_" not implemented for 'QUInt8'
        # incpetion_v3: looks like there is some problem with AuxLogits
        quantized_not_working = [('qat', 'mobilenet_v2'),
                                 ('qat', 'inception_v3'),
                                 ('static', 'inception_v3')]

        fx_eager_not_matching = ['googlenet',  # because _transform_input is not quantized in eager
                                 'mobilenet_v2']  # because relu6 is replaced as relu in mobilenetv2

        diff_of_quant = {}
        diff_from_eager = {}
        modes = ['static', 'qat']
        options = itertools.product(modes, model_list)
        for mode, name in options:
            pretrained = name in quantized_model_list  # load pretrained model to compare with quantized model
            if name in quantized_model_list:
                if (mode, name) in quantized_not_working:
                    eager_quantizable_model = None
                else:
                    eager_quantizable_model = quantized_models.__dict__[name](pretrained=True, quantize=False).eval().float()
            # compare with eager mode quantized model when it is available
            pretrained = eager_quantizable_model is not None
            model = models.__dict__[name](pretrained=pretrained).eval().float()
            check_with_eager = name not in fx_eager_not_matching
            self._test_model_impl(
                mode, name, model, eager_quantizable_model,
                check_with_eager,
                diff_of_quant, diff_from_eager)

        def print_diffs(diffs):
            for mode, diffs_for_mode in diffs.items():
                print('mode:', mode)
                for name, diff in diffs_for_mode.items():
                    print(name, ':', diff)

        # print('differences between float and quantized')
        # print_diffs(diff_of_quant)
        # print('----------------------')
        # print('differences between graph mode and eager mode')
        # print_diffs(diff_from_eager)
        # print('----------------------')

    @skip_if_no_torchvision
    @skip_if_not_multigpu
    @skipIfNoFBGEMM
    @unittest.skip('TODO: not working yet due to https://github.com/pytorch/pytorch/issues/43513')
    def test_resnet18_ddp(self):
        from torchvision import models
        from torchvision.models import quantization as quantized_models
        eager_quantizable_model = quantized_models.__dict__[name](pretrained=True, quantize=False).eval().float()
        model = models.__dict__[name](pretrained=True).eval().float()
        self._test_model_impl(
            'ddp', 'resnet18', model, eager_quantizable_model)<|MERGE_RESOLUTION|>--- conflicted
+++ resolved
@@ -178,7 +178,51 @@
         ref_qparams = weight_obs.calculate_qparams()
         self.assertEqual(qparams, ref_qparams)
 
-<<<<<<< HEAD
+    @unittest.skipIf(not TEST_MULTIGPU, "multi-GPU not supported")
+    @unittest.skipIf(not TEST_CUDA, "CUDA unavailable")
+    @override_qengines
+    def test_qat_prepare_device_affinity(self):
+        """
+        Tests that FX QAT prepare pass respects device affinity
+        """
+        class Model(nn.Module):
+
+            def __init__(self):
+                super(Model, self).__init__()
+                self.conv = nn.Conv2d(1, 1, 1)
+                self.bn = nn.BatchNorm2d(1)
+                self.relu = nn.ReLU()
+
+            def forward(self, x):
+                x = self.conv(x)
+                x = self.bn(x)
+                x = self.relu(x)
+                return x
+
+        model = Model()
+        qengine = torch.backends.quantized.engine
+        qconfig_dict = {'': torch.quantization.get_default_qat_qconfig(qengine)}
+        device = torch.device('cuda:0')
+        model.to(device)
+
+        # symbolically trace
+        model = symbolic_trace(model)
+
+        # QAT prepare
+        model = fuse_fx(model)
+        model = prepare_fx(model, qconfig_dict)
+
+        # ensure that running an input on CUDA works without any needed changes
+        input = torch.randn(4, 1, 4, 4, device=device)
+        model(input)
+
+        # ensure all buffers and parameters are on the device we expect
+        model_devices = {p.device for p in model.parameters()} | \
+            {p.device for p in model.buffers()}
+        self.assertEqual(len(model_devices), 1)
+        model_device = next(iter(model_devices))
+        self.assertEqual(model_device, device)
+
     @skipIfNoFBGEMM
     def test_inplace_option(self):
         class M(torch.nn.Module):
@@ -199,52 +243,6 @@
         non_inplace_res = non_inplace_model(self.img_data_2d[0][0])
         inplace_res = inplace_model(self.img_data_2d[0][0])
         self.assertEqual(non_inplace_res, inplace_res)
-=======
-    @unittest.skipIf(not TEST_MULTIGPU, "multi-GPU not supported")
-    @unittest.skipIf(not TEST_CUDA, "CUDA unavailable")
-    @override_qengines
-    def test_qat_prepare_device_affinity(self):
-        """
-        Tests that FX QAT prepare pass respects device affinity
-        """
-        class Model(nn.Module):
-
-            def __init__(self):
-                super(Model, self).__init__()
-                self.conv = nn.Conv2d(1, 1, 1)
-                self.bn = nn.BatchNorm2d(1)
-                self.relu = nn.ReLU()
-
-            def forward(self, x):
-                x = self.conv(x)
-                x = self.bn(x)
-                x = self.relu(x)
-                return x
-
-        model = Model()
-        qengine = torch.backends.quantized.engine
-        qconfig_dict = {'': torch.quantization.get_default_qat_qconfig(qengine)}
-        device = torch.device('cuda:0')
-        model.to(device)
-
-        # symbolically trace
-        model = symbolic_trace(model)
-
-        # QAT prepare
-        model = fuse_fx(model)
-        model = prepare_fx(model, qconfig_dict)
-
-        # ensure that running an input on CUDA works without any needed changes
-        input = torch.randn(4, 1, 4, 4, device=device)
-        model(input)
-
-        # ensure all buffers and parameters are on the device we expect
-        model_devices = {p.device for p in model.parameters()} | \
-            {p.device for p in model.buffers()}
-        self.assertEqual(len(model_devices), 1)
-        model_device = next(iter(model_devices))
-        self.assertEqual(model_device, device)
->>>>>>> 7b592491
 
 
 class TestQuantizeFxOps(QuantizationTestCase):
