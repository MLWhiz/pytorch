from __future__ import absolute_import, division, print_function, unicode_literals

import argparse
import datetime
import re
import sys
from collections import defaultdict

import torch
from torch._C import parse_schema


# The date specifies how long the allowlist exclusion should apply to.
#
#   - If we NEVER give BC guarantee for an operator, you can put the
#     date arbitrarily far in the future.
#   - Otherwise, pick a date that is far enough in the future that you
#     believe you can land your diff before then.
#
# Allowlist entries can be removed after the date listed on them passes.
#
# Allowlist item format:
# [
#   0: function name regex
#   1: date until which the allowlist entry is valid
#   2: (optional) function argument regex
# ]
<<<<<<< HEAD
=======
#
# NB: function name DOES NOT include overload name!
>>>>>>> 5de805d8
allow_list = [
    ("c10_experimental", datetime.date(2222, 1, 1)),
    # We export some functions and classes for test_jit.py directly from libtorch.so,
    # it's not important to have BC for them
    ("_TorchScriptTesting.*", datetime.date(9999, 1, 1)),
    # Internal, profiler-specific ops
    ("profiler::_call_end_callbacks_on_jit_fut*", datetime.date(9999, 1, 1)),
    ("profiler::_record_function_enter", datetime.date(9999, 1, 1)),
    ("tensorexpr::Group", datetime.date(2020, 9, 9)),
    ("aten::append*", datetime.date(2020, 4, 15)),
    ("aten::_min", datetime.date(2020, 9, 9)),
    ("aten::_max", datetime.date(2020, 9, 9)),
    ("aten::amax", datetime.date(2020, 10, 9)),
    ("aten::amin", datetime.date(2020, 10, 9)),
    ("aten::min_values", datetime.date(2020, 10, 9)),
    ("aten::max_values", datetime.date(2020, 10, 9)),
    ("aten::split_with_sizes", datetime.date(2020, 7, 29)),
    ("aten::eq", datetime.date(2020, 7, 30)),
    ("aten::log", datetime.date(2020, 7, 30)),
    ("aten::__and__", datetime.date(2020, 7, 30)),
    ("aten::__or__", datetime.date(2020, 7, 30)),
    ("aten::__xor__", datetime.date(2020, 7, 30)),
    ("aten::add", datetime.date(2020, 7, 30)),
    ("aten::__upsample_bilinear", datetime.date(2020, 7, 30)),
    ("aten::hash", datetime.date(2020, 7, 30)),
    ("aten::divmod", datetime.date(2020, 7, 30)),
    ("aten::sorted", datetime.date(2020, 8, 30)),
    ("aten::__contains__", datetime.date(2020, 7, 30)),
    ("aten::ne", datetime.date(2020, 7, 30)),
    ("aten::index", datetime.date(2020, 7, 30)),
    ("aten::isnan", datetime.date(2020, 7, 30)),
    ("aten::pow", datetime.date(2020, 7, 30)),
    ("aten::atan2", datetime.date(2020, 7, 30)),
    ("aten::copy_", datetime.date(2020, 7, 30)),
    ("aten::sort", datetime.date(2020, 7, 30)),
    ('aten::_convolution', datetime.date(2020, 10, 15)),
    ('aten::cudnn_convolution', datetime.date(2020, 10, 15)),
    ('aten::cudnn_convolution_transpose', datetime.date(2020, 10, 15)),
    ('aten::_convolution_double_backward', datetime.date(2020, 10, 15)),
    ('aten::cudnn_convolution_backward_input', datetime.date(2020, 10, 15)),
    ('aten::cudnn_convolution_backward', datetime.date(2020, 10, 15)),
    ('aten::cudnn_convolution_backward_weight', datetime.date(2020, 10, 15)),
    ('aten::cudnn_convolution_transpose_backward', datetime.date(2020, 10, 15)),
    ('aten::cudnn_convolution_transpose_backward_input', datetime.date(2020, 10, 15)),
    ('aten::cudnn_convolution_transpose_backward_weight', datetime.date(2020, 10, 15)),
    ("aten::_cudnn_init_dropout_state", datetime.date(2020, 7, 30)),
    ("aten::sparse_coo_tensor", datetime.date(2020, 7, 30)),
    ("aten::_sparse_coo_tensor_with_dims", datetime.date(2020, 7, 30)),
    ("aten::_sparse_coo_tensor_with_dims_and_tensors", datetime.date(2020, 7, 30)),
    ("aten::__lshift__", datetime.date(2020, 7, 30)),
    ("aten::__rshift__", datetime.date(2020, 7, 30)),
    ("aten::__round_to_zero_floordiv", datetime.date(2020, 7, 30)),
    ("aten::gcd", datetime.date(2020, 7, 30)),
    ("aten::unflatten", datetime.date(2020, 8, 14)),
    ("aten::linalg_outer", datetime.date(2020, 8, 30)),
    # WARNING: overload name here doesn't do anything
    ("aten::linalg_outer.out", datetime.date(2020, 8, 30)),
    ("aten::linalg_norm", datetime.date(2020, 9, 30)),
    ("aten::linalg_norm.ord_str", datetime.date(2020, 9, 30)),
    ("aten::linalg_norm.out", datetime.date(2020, 9, 30)),
    ("aten::linalg_norm.ord_str_out", datetime.date(2020, 9, 30)),
    ("aten::_compute_linear_combination", datetime.date(2020, 9, 1)),
    ("__getstate__", datetime.date(2020, 9, 1), "Conv[23]dPackedParams"),
<<<<<<< HEAD
=======
    ("aten::_var", datetime.date(2020, 10, 1)),
    ("aten::_std", datetime.date(2020, 10, 1)),
    ("aten::_foreach_add_", datetime.date(2020, 10, 1)),
>>>>>>> 5de805d8
]


def allow_listed(schema, allow_list):
    for item in allow_list:
        if item[1] < datetime.date.today():
            continue
        regexp = re.compile(item[0])
        if regexp.search(schema.name):
            if len(item) > 2:
                # if arguments regex is present, use it
                regexp_args = re.compile(item[2])
                return bool(regexp_args.search(str(schema)))
            return True
    return False


def dont_parse(schema_line):
    for item in dont_parse_list:
        if item[1] < datetime.date.today():
            continue
        regexp = re.compile(item[0])
        if regexp.search(schema_line):
            return True
    return False


def check_bc(existing_schemas):
    new_schemas = torch._C._jit_get_all_schemas()
    new_schemas += torch._C._jit_get_custom_class_schemas()
    new_schema_dict = defaultdict(list)
    for s in new_schemas:
        new_schema_dict[s.name].append(s)

    is_bc = True
    broken_ops = []
    for existing_schema in existing_schemas:
        if allow_listed(existing_schema, allow_list):
            print("schema: ", str(existing_schema), " found on allowlist, skipping")
            continue
        print("processing existing schema: ", str(existing_schema))
        matching_new_schemas = new_schema_dict.get(existing_schema.name, [])
        found = False
        for matching_new_schema in matching_new_schemas:
            if matching_new_schema.is_backward_compatible_with(existing_schema):
                found = True
                break
        if not found:
            print(
                "Can NOT find backward compatible schemas after changes "
                "for schema {} from the following candidates:\n[\n{}\n]".format(
                    str(existing_schema),
                    "\n\t".join(str(s) for s in matching_new_schemas),
                )
            )
            # TODO Print out more details about why candidates don't match.
            broken_ops.append(str(existing_schema))
            is_bc = False
    if is_bc:
        print("Found backward compatible schemas for all existing schemas")
    else:
        print(
            "The PR is introducing backward incompatible changes to the "
            "operator library. Please contact PyTorch team to confirm "
            "whether this change is wanted or not. \n\nBroken ops: "
            "[\n\t{}\n]".format("\n\t".join(broken_ops))
        )
    return is_bc


if __name__ == "__main__":
    parser = argparse.ArgumentParser(description="Process some integers.")
    parser.add_argument(
        "--existing-schemas",
        help="filename to load existing schemas",
        type=str,
        default="schemas.txt",
    )
    args = parser.parse_args()
    existing_schema_dict = dict()
    slist = []
    with open(args.existing_schemas, "r") as f:
        while True:
            line = f.readline()
            if not line:
                break
            s = parse_schema(line.strip())
            slist.append(s)

    if not check_bc(slist):
        sys.exit(1)<|MERGE_RESOLUTION|>--- conflicted
+++ resolved
@@ -25,11 +25,8 @@
 #   1: date until which the allowlist entry is valid
 #   2: (optional) function argument regex
 # ]
-<<<<<<< HEAD
-=======
 #
 # NB: function name DOES NOT include overload name!
->>>>>>> 5de805d8
 allow_list = [
     ("c10_experimental", datetime.date(2222, 1, 1)),
     # We export some functions and classes for test_jit.py directly from libtorch.so,
@@ -93,12 +90,9 @@
     ("aten::linalg_norm.ord_str_out", datetime.date(2020, 9, 30)),
     ("aten::_compute_linear_combination", datetime.date(2020, 9, 1)),
     ("__getstate__", datetime.date(2020, 9, 1), "Conv[23]dPackedParams"),
-<<<<<<< HEAD
-=======
     ("aten::_var", datetime.date(2020, 10, 1)),
     ("aten::_std", datetime.date(2020, 10, 1)),
     ("aten::_foreach_add_", datetime.date(2020, 10, 1)),
->>>>>>> 5de805d8
 ]
 
 
