--- conflicted
+++ resolved
@@ -104,8 +104,6 @@
       "aten::addcmul(Tensor self, Tensor tensor1, Tensor tensor2, *, Scalar value=1) -> Tensor",
       "aten::neg(Tensor self) -> Tensor",
       "aten::reciprocal(Tensor self) -> Tensor",
-      "aten::sum(Tensor self, *, ScalarType? dtype=None) -> Tensor",
-      "aten::sum.dim_IntList(Tensor self, int[1] dim, bool keepdim=False, *, ScalarType? dtype=None) -> Tensor",
       "aten::expm1(Tensor self) -> Tensor",
       "aten::unsqueeze(Tensor(a) self, int dim) -> Tensor(a)",
       "aten::frac(Tensor self) -> Tensor",
@@ -132,9 +130,16 @@
       "aten::max.other(Tensor self, Tensor other) -> Tensor",
       // TODO: enable slice, shape inference is not implemented for this op yet
   };
+  static const OperatorSet supported_reduction_set{
+      "aten::sum(Tensor self, *, ScalarType? dtype=None) -> Tensor",
+      "aten::sum.dim_IntList(Tensor self, int[1] dim, bool keepdim=False, *, ScalarType? dtype=None) -> Tensor",
+  };
   // clang-format on
 
   if (node->isMemberOf(supported_operator_set)) {
+    return true;
+  }
+  if (texpr_reductions_enabled && node->isMemberOf(supported_reduction_set)) {
     return true;
   }
 
@@ -142,48 +147,7 @@
   switch (node->kind()) {
     case prim::ConstantChunk:
     case prim::ListConstruct:
-<<<<<<< HEAD
-    case aten::sigmoid:
-    case aten::relu:
-    case aten::addcmul:
-    case aten::neg:
-    case aten::reciprocal:
-    case aten::expm1:
-    case aten::lgamma:
-    case aten::unsqueeze:
-    case aten::frac:
-    // TODO: uncomment once we can handle rand+broadcasts
-    // case aten::rand_like:
-    case aten::_sigmoid_backward:
-    case aten::_tanh_backward:
-    case aten::__and__:
-    case aten::__or__:
-    case aten::__xor__:
-    case aten::__lshift__:
-    case aten::__rshift__:
-    case aten::where:
       return true;
-    // Operators that can be both elementwise or reductions:
-    case aten::min:
-    case aten::max:
-      if (node->inputs().size() != 2) {
-        return false;
-      }
-      if (!node->inputs()[0]->type()->cast<TensorType>() ||
-          !node->inputs()[1]->type()->cast<TensorType>()) {
-        return false;
-      }
-      return true;
-    case aten::slice:
-      // TODO: Shape inference is not implemented for this op yet
-      return false;
-    case aten::sum:
-      return texpr_reductions_enabled;
-    default:
-      return false;
-=======
-      return true;
->>>>>>> 514af056
   }
 
   return false;
