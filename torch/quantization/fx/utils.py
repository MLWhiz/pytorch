--- conflicted
+++ resolved
@@ -1,8 +1,5 @@
-<<<<<<< HEAD
+import re
 import torch
-=======
-import re
->>>>>>> b167402e
 
 # turn foo.bar -> ['foo', 'bar']
 def _parent_name(target):
@@ -11,63 +8,6 @@
         return '', r[0]
     else:
         return r[0], r[1]
-
-<<<<<<< HEAD
-def is_per_tensor(qscheme):
-    return qscheme == torch.per_tensor_affine or \
-        qscheme == torch.per_tensor_symmetric
-
-def is_per_channel(qscheme):
-    return qscheme == torch.per_channel_affine or \
-        qscheme == torch.per_channel_symmetric
-
-def get_per_tensor_qparams(activation_post_process):
-    assert is_per_tensor(activation_post_process.qscheme), 'Only per tensor quantization is supported'
-    scale, zero_point = activation_post_process.calculate_qparams()
-    scale = float(scale)
-    zero_point = int(zero_point)
-    dtype = activation_post_process.dtype
-    return scale, zero_point, dtype
-
-# given an activation_post_process module,
-# return quantize op(e.g. quantize_per_tensor) and a dictionary
-# of extracted qparams from the module
-def get_quantize_op_and_qparams(activation_post_process):
-    scale, zero_point = activation_post_process.calculate_qparams()
-    dtype = activation_post_process.dtype
-    if is_per_channel(activation_post_process.qscheme):
-        ch_axis = int(activation_post_process.ch_axis)
-        qparams = {'_scale_': scale, '_zero_point_': zero_point, '_axis': ch_axis, '_dtype_': dtype}
-        quantize_op = torch.quantize_per_channel
-    else:
-        scale = float(scale)
-        zero_point = int(zero_point)
-        qparams = {'_scale_': scale, '_zero_point_': zero_point, '_dtype_': dtype}
-        quantize_op = torch.quantize_per_tensor
-    return quantize_op, qparams
-
-def quantize_node(parent_module, graph, node, activation_post_process):
-    def noattr(module, qparams, i):
-        for name in qparams.keys():
-            if hasattr(module, name + str(i)):
-                return False
-            return True
-
-    def get_next_i(module, qparams):
-        i = 0
-        while not noattr(module, qparams, i):
-            i += 1
-        return i
-
-    quantize_op, qparams = get_quantize_op_and_qparams(activation_post_process)
-    i = get_next_i(parent_module, qparams)
-    inputs = [node]
-    for key, value in qparams.items():
-        setattr(parent_module, key + str(i), value)
-        qparam_full_path = key + str(i)
-        inputs.append(graph.create_node('get_param', qparam_full_path))
-    return graph.create_node('call_function', quantize_op, tuple(inputs), {})
-=======
 
 def graph_pretty_str(g, shorten=True) -> str:
     """Returns a printable representation of the ops in the graph of g.
@@ -134,4 +74,58 @@
     if shorten:
         res_str += "*obs_{n} = activation_post_process_{n}\n"
     return res_str
->>>>>>> b167402e
+
+def is_per_tensor(qscheme):
+    return qscheme == torch.per_tensor_affine or \
+        qscheme == torch.per_tensor_symmetric
+
+def is_per_channel(qscheme):
+    return qscheme == torch.per_channel_affine or \
+        qscheme == torch.per_channel_symmetric
+
+def get_per_tensor_qparams(activation_post_process):
+    assert is_per_tensor(activation_post_process.qscheme), 'Only per tensor quantization is supported'
+    scale, zero_point = activation_post_process.calculate_qparams()
+    scale = float(scale)
+    zero_point = int(zero_point)
+    dtype = activation_post_process.dtype
+    return scale, zero_point, dtype
+
+# given an activation_post_process module,
+# return quantize op(e.g. quantize_per_tensor) and a dictionary
+# of extracted qparams from the module
+def get_quantize_op_and_qparams(activation_post_process):
+    scale, zero_point = activation_post_process.calculate_qparams()
+    dtype = activation_post_process.dtype
+    if is_per_channel(activation_post_process.qscheme):
+        ch_axis = int(activation_post_process.ch_axis)
+        qparams = {'_scale_': scale, '_zero_point_': zero_point, '_axis': ch_axis, '_dtype_': dtype}
+        quantize_op = torch.quantize_per_channel
+    else:
+        scale = float(scale)
+        zero_point = int(zero_point)
+        qparams = {'_scale_': scale, '_zero_point_': zero_point, '_dtype_': dtype}
+        quantize_op = torch.quantize_per_tensor
+    return quantize_op, qparams
+
+def quantize_node(parent_module, graph, node, activation_post_process):
+    def noattr(module, qparams, i):
+        for name in qparams.keys():
+            if hasattr(module, name + str(i)):
+                return False
+            return True
+
+    def get_next_i(module, qparams):
+        i = 0
+        while not noattr(module, qparams, i):
+            i += 1
+        return i
+
+    quantize_op, qparams = get_quantize_op_and_qparams(activation_post_process)
+    i = get_next_i(parent_module, qparams)
+    inputs = [node]
+    for key, value in qparams.items():
+        setattr(parent_module, key + str(i), value)
+        qparam_full_path = key + str(i)
+        inputs.append(graph.create_node('get_param', qparam_full_path))
+    return graph.create_node('call_function', quantize_op, tuple(inputs), {})