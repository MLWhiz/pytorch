from __future__ import absolute_import, division, print_function, unicode_literals

import warnings
from abc import ABCMeta, abstractmethod
from functools import partial
from typing import List, Tuple, Optional

import torch
import torch.nn as nn

def _with_args(cls_or_self, **kwargs):
    r"""Wrapper that allows creation of class factories.

    This can be useful when there is a need to create classes with the same
    constructor arguments, but different instances.

    Example::

        >>> Foo.with_args = classmethod(_with_args)
        >>> foo_builder = Foo.with_args(a=3, b=4).with_args(answer=42)
        >>> foo_instance1 = foo_builder()
        >>> foo_instance2 = foo_builder()
        >>> id(foo_instance1) == id(foo_instance2)
        False
    """
    class _PartialWrapper(object):
        def __init__(self, p):
            self.p = p

        def __call__(self, *args, **keywords):
            return self.p(*args, **keywords)

        def __repr__(self):
            return self.p.__repr__()

        with_args = _with_args
    r = _PartialWrapper(partial(cls_or_self, **kwargs))
    return r


ABC = ABCMeta(str("ABC"), (object,), {})  # compatible with Python 2 *and* 3:


class ObserverBase(ABC, nn.Module):
    r"""Base observer Module.
    Any observer implementation should derive from this class.

    Concrete observers should follow the same API. In forward, they will update
    the statistics of the observed Tensor. And they should provide a
    `calculate_qparams` function that computes the quantization parameters given
    the collected statistics.

    Args:
        dtype: Quantized data type
    """
    def __init__(self, dtype):
        super(ObserverBase, self).__init__()
        self.dtype = dtype

    @abstractmethod
    def forward(self, x):
        pass

    @abstractmethod
    def calculate_qparams(self, **kwargs):
        pass

    with_args = classmethod(_with_args)


class _ObserverBase(ObserverBase):
    r"""Internal common base for all qint/quint8 observers.

    This base is for commonly used parameters used internally.
    Users should use `~torch.quantization.observer.ObserverBase` as a base class
    for custom observers.

    Args:
        dtype: Quantized data type.
        qscheme: Quantization scheme to be used.
        reduce_range: Reduces the range of the quantized data type by 1 bit.
                      This is sometimes required to avoid instruction overflow.
        quant_min: Minimum quantization value. If unspecified, it will follow the 8-bit setup.
        quant_max: Maximum quantization value. If unspecified, it will follow the 8-bit setup.

    .. warning::

        :attr:`dtype` can only take ``torch.qint8`` or ``torch.quint8``.

    .. warning::

        :attr:`qscheme` can only take one of the following options:

        - ``torch.per_tensor_affine``
        - ``torch.per_tensor_symmetric``
        - ``torch.per_channel_affine``
        - ``torch.per_channel_symmetric``
    """

    # Version 1/None
    #   self
    #
    # Version 2
    #   self
    #   |--- eps : Tensor
    _version = 2

    def __init__(self, dtype=torch.quint8, qscheme=torch.per_tensor_affine,
                 reduce_range=False, quant_min=None, quant_max=None):
        super(_ObserverBase, self).__init__(dtype=dtype)
        self.qscheme = qscheme
        if reduce_range:
            warnings.warn(
                "Please use quant_min and quant_max to specify the range for observers. \
                    reduce_range will be deprecated in a future release of PyTorch."
            )
        self.reduce_range = reduce_range
        self.register_buffer('eps', torch.tensor([torch.finfo(torch.float32).eps]))
        assert self.qscheme in (
            torch.per_tensor_affine,
            torch.per_tensor_symmetric,
            torch.per_channel_affine,
            torch.per_channel_symmetric,
            torch.per_channel_affine_float_qparams,
        ), "Default Observer only works for per_tensor_affine, \
                per_tensor_symmetric, per_channel_affine, \
                per_channel_symmetric and per_channel_float_qparams quantization scheme"
        assert self.dtype in (
            torch.qint8,
            torch.quint8,
        ), "Default Observer only works for qint8 and quint8 data type"
        self.has_customized_qrange = (quant_min is not None) and (quant_max is not None)
        if self.has_customized_qrange:
            self._validate_qmin_qmax(quant_min, quant_max)
        self.quant_min = quant_min
        self.quant_max = quant_max

    def _load_from_state_dict(self, state_dict, prefix, local_metadata, strict,
                              missing_keys, unexpected_keys, error_msgs):

        version = local_metadata.get('version', None)

        if version is None or version == 1:
            # eps was moved to a buffer in version 2
            eps = torch.tensor([torch.finfo(torch.float32).eps])
            state_dict[prefix + 'eps'] = eps

        super(ObserverBase, self)._load_from_state_dict(state_dict, prefix, local_metadata, strict,
                                                        missing_keys, unexpected_keys, error_msgs)

    @torch.jit.export
    def _validate_qmin_qmax(self, quant_min, quant_max):
        # type: (int, int) -> None
        r"""Validates that the user-specified quantization range is properly initialized
        and within the given bound supported by the observer dtype.

        To accommodate lower-bit quantization with respect to the existing torch.qint8 and
        torch.quint8 datatypes, the user can choose to use dynamic quantization range by passing
        in a tuple of initial qmin and qmax values. One use case is these customized qmin and qmax
        values are used to calculate static estimates of the scale and zero point for aggressive lower-bit
        fake quantization. These estimates are compared against parameters learned through backpropagation.
        The related literatures for scale and zero point via backpropagation are as follows:

        Learned Step Size Quantization: https://openreview.net/pdf?id=rkgO66VKDS
        Trained Quantization Thresholds: https://arxiv.org/pdf/1903.08066.pdf
        """
        # The variable names are prefixed with "initial" because their values (qmin and qmax) might be adjusted
        # based on whether quantization range is reduced and the datatype (signed/unsigned) used by the observer.
        assert quant_min <= 0 <= quant_max, "Used-specified quantization range must include 0."
        assert quant_min < quant_max, "qmin must be strictly less than qmax for user-specified quantization range."

    @torch.jit.export
    def _calculate_qmin_qmax(self):
        # type: () -> Tuple[int, int]
        r"""Calculates actual qmin and qmax based on the quantization range,
        observer datatype and if range is reduced.
        """
        if self.has_customized_qrange:
            # This initialization here is to be resolve TorchScript compilation issues and allow
            # using of refinement to decouple initial_qmin and initial_qmax from quantization range.
            # The actual values of initial_qmin and initial_qmax will be reset below.
            initial_quant_min, initial_quant_max = 0, 255
            # The following assignment of self.qmin and self.qmax to the local variables and the if check refine the
            # attribute from Optional valid integers for use, based on TorchScript's requirements.
            custom_quant_min, custom_quant_max = self.quant_min, self.quant_max
            if custom_quant_min is not None and custom_quant_max is not None:
                initial_quant_min, initial_quant_max = custom_quant_min, custom_quant_max

            qrange_len = initial_quant_max - initial_quant_min + 1
            assert 0 < qrange_len <= 256, \
                "quantization range should be positive and not exceed the maximum bit range (=256)."
            if self.dtype == torch.qint8:
                quant_min, quant_max = -qrange_len // 2, qrange_len // 2 - 1
            else:
                quant_min, quant_max = 0, qrange_len - 1
            if self.reduce_range:
                quant_min, quant_max = quant_min // 2, quant_max // 2
        else:
            # Fallback onto default 8-bit qmin and qmax calculation if dynamic range is not used.
            if self.dtype == torch.qint8:
                if self.reduce_range:
                    quant_min, quant_max = -64, 63
                else:
                    quant_min, quant_max = -128, 127
            else:
                if self.reduce_range:
                    quant_min, quant_max = 0, 127
                else:
                    quant_min, quant_max = 0, 255
        return quant_min, quant_max

    @torch.jit.export
    def _calculate_qparams(self, min_val, max_val):
        # type: (Tensor, Tensor) -> Tuple[Tensor, Tensor]
        r"""Calculates the quantization parameters, given min and max
        value tensors. Works for both per tensor and per channel cases

        Args:
            min_val: Minimum values per channel
            max_val: Maximum values per channel

        Returns:
            scales: Scales tensor of shape (#channels,)
            zero_points: Zero points tensor of shape (#channels,)
        """
        if min_val.numel() == 0 or max_val.numel() == 0:
            warnings.warn(
                "must run observer before calling calculate_qparams.\
                                    Returning default scale and zero point "
            )
            return torch.tensor([1.0]), torch.tensor([0])

        if min_val.dim() == 0 or max_val.dim() == 0:
            if min_val == float('inf') and max_val == float('-inf'):
                warnings.warn(
                    "must run observer before calling calculate_qparams.\
                                        Returning default scale and zero point "
                )
                return torch.tensor([1.0]), torch.tensor([0])

            assert min_val <= max_val, "min {} should be less than max {}".format(
                min_val, max_val
            )
        else:
            assert torch.all(min_val <= max_val), "min {} should be less than max {}".format(
                min_val, max_val
            )

        quant_min, quant_max = self._calculate_qmin_qmax()
        min_val_neg = torch.min(min_val, torch.zeros_like(min_val))
        max_val_pos = torch.max(max_val, torch.zeros_like(max_val))

        scale = torch.ones(min_val_neg.size(), dtype=torch.float32)
        zero_point = torch.zeros(min_val_neg.size(), dtype=torch.int64)
        device = 'cuda' if min_val_neg.is_cuda else 'cpu'

        if self.qscheme == torch.per_tensor_symmetric or self.qscheme == torch.per_channel_symmetric:
            max_val_pos = torch.max(-min_val_neg, max_val_pos)
            scale = max_val_pos / (float(quant_max - quant_min) / 2)
            scale = torch.max(scale, self.eps)
            if self.dtype == torch.quint8:
                if self.has_customized_qrange:
                    # When customized quantization range is used, down-rounded midpoint of the range is chosen.
                    zero_point = zero_point.new_full(zero_point.size(), (quant_min + quant_max) // 2)
                else:
                    zero_point = zero_point.new_full(zero_point.size(), 128)
        elif self.qscheme == torch.per_channel_affine_float_qparams:
            scale = (max_val - min_val) / float(quant_max - quant_min)
            scale = torch.where(scale > self.eps, scale, torch.ones_like(scale))
            # We use the quantize function
            # xq = Round(Xf * inv_scale + zero_point),
            # setting zero_point to (-1 * min *inv_scale) we get
            # Xq = Round((Xf - min) * inv_scale)
            zero_point = -1 * min_val / scale
        else:
            scale = (max_val_pos - min_val_neg) / float(quant_max - quant_min)
            scale = torch.max(scale, self.eps)
            zero_point = quant_min - torch.round(min_val_neg / scale)
            zero_point = torch.clamp(zero_point, quant_min, quant_max)

        # For scalar values, cast them to Tensors of size 1 to keep the shape
        # consistent with default values in FakeQuantize.
        if len(scale.shape) == 0:
            # TODO: switch to scale.item() after adding JIT support
            scale = torch.tensor([float(scale)], dtype=scale.dtype, device=device)
        if len(zero_point.shape) == 0:
            # TODO: switch to zero_point.item() after adding JIT support
            zero_point = torch.tensor([int(zero_point)], dtype=zero_point.dtype, device=device)
            if self.qscheme == torch.per_channel_affine_float_qparams:
                zero_point = torch.tensor([float(zero_point)], dtype=zero_point.dtype, device=device)


        return scale, zero_point


class MinMaxObserver(_ObserverBase):
    r"""Observer module for computing the quantization parameters based on the
    running min and max values.

    This observer uses the tensor min/max statistics to compute the quantization
    parameters. The module records the running minimum and maximum of incoming
    tensors, and uses this statistic to compute the quantization parameters.

    Args:
        dtype: Quantized data type
        qscheme: Quantization scheme to be used
        reduce_range: Reduces the range of the quantized data type by 1 bit
        quant_min: Minimum quantization value. If unspecified, it will follow the 8-bit setup.
        quant_max: Maximum quantization value. If unspecified, it will follow the 8-bit setup.

    Given running min/max as :math:`x_\text{min}` and :math:`x_\text{max}`,
    scale :math:`s` and zero point :math:`z` are computed as:

    The running minimum/maximum :math:`x_\text{min/max}` is computed as:

    .. math::

        \begin{array}{ll}
        x_\text{min} &= \begin{cases}
            \min(X) & \text{if~}x_\text{min} = \text{None} \\
            \min\left(x_\text{min}, \min(X)\right) & \text{otherwise}
        \end{cases}\\
        x_\text{max} &= \begin{cases}
            \max(X) & \text{if~}x_\text{max} = \text{None} \\
            \max\left(x_\text{max}, \max(X)\right) & \text{otherwise}
        \end{cases}\\
        \end{array}

    where :math:`X` is the observed tensor.

    The scale :math:`s` and zero point :math:`z` are then computed as:

    .. math::

        \begin{aligned}
            \text{if Symmetric:}&\\
            &s = 2 \max(|x_\text{min}|, x_\text{max}) /
                \left( Q_\text{max} - Q_\text{min} \right) \\
            &z = \begin{cases}
                0 & \text{if dtype is qint8} \\
                128 & \text{otherwise}
            \end{cases}\\
            \text{Otherwise:}&\\
                &s = \left( x_\text{max} - x_\text{min}  \right ) /
                    \left( Q_\text{max} - Q_\text{min} \right ) \\
                &z = Q_\text{min} - \text{round}(x_\text{min} / s)
        \end{aligned}

    where :math:`Q_\text{min}` and :math:`Q_\text{max}` are the minimum and
    maximum of the quantized data type.

    .. warning:: Only works with ``torch.per_tensor_symmetric`` quantization scheme

    .. warning:: :attr:`dtype` can only take ``torch.qint8`` or ``torch.quint8``.

    .. note:: If the running minimum equals to the running maximum, the scale
              and zero_point are set to 1.0 and 0.
    """

    def __init__(self, dtype=torch.quint8, qscheme=torch.per_tensor_affine,
                 reduce_range=False, quant_min=None, quant_max=None):
        # For x86 quantized kernels, we need to ensure that the vpmaddubsw
        # instruction does not overflow. We allow for a reduce_range argument to
        # observers that reduces the quantized range to (0,127) or (-64, 63).
        # For more details see aten/src/ATen/native/quantized/cpu/qconv.cpp
        # This is not an optimal choice for non x86 backends as it loses a bit
        # of precision for activations.

        super(MinMaxObserver, self).__init__(dtype=dtype,
                                             qscheme=qscheme,
                                             reduce_range=reduce_range,
                                             quant_min=quant_min,
                                             quant_max=quant_max)
        self.register_buffer('min_val', torch.tensor(float('inf')))
        self.register_buffer('max_val', torch.tensor(float('-inf')))
        if self.qscheme == torch.per_tensor_symmetric and \
           self.reduce_range and \
           self.dtype == torch.quint8:
            raise NotImplementedError("Cannot reduce range for symmetric \
                                       quantization for quint8")

    def forward(self, x_orig):
        r"""Records the running minimum and maximum of ``x``."""
        x = x_orig.detach()  # avoid keeping autograd tape
        x = x.to(self.min_val.dtype)
<<<<<<< HEAD
        min_val = self.min_val
        max_val = self.max_val
        if min_val.numel() == 0 or max_val.numel() == 0:
            min_val, max_val = torch._min_max(x)
        else:
            min_val_cur, max_val_cur = torch._min_max(x)
            min_val = torch.min(min_val_cur, min_val)
            max_val = torch.max(max_val_cur, max_val)
        self.min_val.resize_(min_val.shape)
        self.max_val.resize_(max_val.shape)
=======
        min_val = torch.min(torch.min(x), self.min_val)
        max_val = torch.max(torch.max(x), self.max_val)
>>>>>>> 401c44ff
        self.min_val.copy_(min_val)
        self.max_val.copy_(max_val)
        return x_orig

    @torch.jit.export
    def calculate_qparams(self):
        r"""Calculates the quantization parameters."""
        return self._calculate_qparams(self.min_val, self.max_val)

    @torch.jit.export
    def extra_repr(self):
        return "min_val={}, max_val={}".format(self.min_val, self.max_val)

    def _save_to_state_dict(self, destination, prefix, keep_vars):
        super(MinMaxObserver, self)._save_to_state_dict(destination, prefix, keep_vars)
        destination[prefix + 'min_val'] = self.min_val
        destination[prefix + 'max_val'] = self.max_val

    def _load_from_state_dict(self, state_dict, prefix, local_metadata, strict,
                              missing_keys, unexpected_keys, error_msgs):

        local_state = ['min_val', 'max_val']
        for name in local_state:
            key = prefix + name
            if key in state_dict:
                val = state_dict[key]
                setattr(self, name, val)
            elif strict:
                missing_keys.append(key)
        super(MinMaxObserver, self)._load_from_state_dict(state_dict, prefix, local_metadata, strict,
                                                          missing_keys, unexpected_keys, error_msgs)


class MovingAverageMinMaxObserver(MinMaxObserver):
    r"""Observer module for computing the quantization parameters based on the
    moving average of the min and max values.

    This observer computes the quantization parameters based on the moving
    averages of minimums and maximums of the incoming tensors. The module
    records the average minimum and maximum of incoming tensors, and uses this
    statistic to compute the quantization parameters.

    Args:
        averaging_constant: Averaging constant for min/max.
        dtype: Quantized data type
        qscheme: Quantization scheme to be used
        reduce_range: Reduces the range of the quantized data type by 1 bit
        quant_min: Minimum quantization value. If unspecified, it will follow the 8-bit setup.
        quant_max: Maximum quantization value. If unspecified, it will follow the 8-bit setup.

    The moving average min/max is computed as follows

    .. math::

        \begin{array}{ll}
                x_\text{min} = \begin{cases}
                    \min(X) & \text{if~}x_\text{min} = \text{None} \\
                    (1 - c) x_\text{min} + c \min(X) & \text{otherwise}
                \end{cases}\\
                x_\text{max} = \begin{cases}
                    \max(X) & \text{if~}x_\text{max} = \text{None} \\
                    (1 - c) x_\text{max} + c \max(X) & \text{otherwise}
                \end{cases}\\
        \end{array}

    where :math:`x_\text{min/max}` is the running average min/max, :math:`X` is
    is the incoming tensor, and :math:`c` is the ``averaging_constant``.

    The scale and zero point are then computed as in
    :class:`~torch.quantization.observer.MinMaxObserver`.

    .. note:: Only works with ``torch.per_tensor_affine`` quantization scheme.

    .. note:: If the running minimum equals to the running maximum, the scale
              and zero_point are set to 1.0 and 0.
    """
    def __init__(self, averaging_constant=0.01, dtype=torch.quint8,
                 qscheme=torch.per_tensor_affine, reduce_range=False,
                 quant_min=None, quant_max=None):
        self.averaging_constant = averaging_constant
        super(MovingAverageMinMaxObserver, self).__init__(dtype=dtype,
                                                          qscheme=qscheme,
                                                          reduce_range=reduce_range,
                                                          quant_min=quant_min,
                                                          quant_max=quant_max)

    def forward(self, x_orig):
        x = x_orig.detach()  # avoid keeping autograd tape
        x = x.to(self.min_val.dtype)
        min_val = self.min_val
        max_val = self.max_val
<<<<<<< HEAD
        if min_val.numel() == 0 or max_val.numel() == 0:
            min_val, max_val = torch._min_max(x)
        else:
            min_val_cur, max_val_cur = torch._min_max(x)
            min_val = min_val + self.averaging_constant * (min_val_cur - min_val)
            max_val = max_val + self.averaging_constant * (max_val_cur - max_val)
        self.min_val.resize_(min_val.shape)
        self.max_val.resize_(max_val.shape)
=======
        if min_val == float('inf') and max_val == float('-inf'):
            min_val = torch.min(x)
            max_val = torch.max(x)
        else:
            min_val = min_val + self.averaging_constant * (torch.min(x) - min_val)
            max_val = max_val + self.averaging_constant * (torch.max(x) - max_val)
>>>>>>> 401c44ff
        self.min_val.copy_(min_val)
        self.max_val.copy_(max_val)
        return x_orig


class MinMaxDynamicQuantObserver(MinMaxObserver):
    r"""Observer module for computing the quantization parameters based on the
    tensor min and max values in dynamic quantization.

    This observer will mimic the quantization steps followed in the operator
    to compute the activation tensor quantization parameters at run-time.

    Args:
        dtype: Quantized data type
        qscheme: Quantization scheme to be used
        reduce_range: Reduces the range of the quantized data type by 1 bit

    .. warning:: Only works with ``torch.per_tensor_symmetric`` quantization scheme

    .. warning:: :attr:`dtype` can only take ``torch.qint8`` or ``torch.quint8``.

    .. note:: If the running minimum equals to the running maximum, the scale
              and zero_point are set to 0.1 and 0.
    """

    @torch.jit.export
    def calculate_qparams(self):
        r"""Calculates the quantization parameters."""

        if self.max_val == float('-inf') and self.min_val == float('inf'):
            return torch.tensor([1.0]), torch.tensor([0])

        assert self.min_val <= self.max_val, "min {} should be less than max {}".format(
            self.min_val, self.max_val
        )

        if self.dtype == torch.qint8:
            if self.reduce_range:
                qmin, qmax = -64, 63
            else:
                qmin, qmax = -128, 127
        else:  # dtype == torch.quint8
            if self.reduce_range:
                qmin, qmax = 0, 127
            else:
                qmin, qmax = 0, 255

        max_val, min_val = self.max_val.to(dtype=torch.float), self.min_val.to(dtype=torch.float)

        # Extend the min_val and max_val to ensure that it contains 0.
        min_val = torch.min(min_val, torch.tensor(0.).to(dtype=torch.float))
        max_val = torch.max(max_val, torch.tensor(0.).to(dtype=torch.float))

        scale = (max_val.to(dtype=torch.double) - min_val) / float(qmax - qmin)

        if scale == 0.0 or torch.isinf(1.0 / scale):
            scale = torch.tensor(0.1).to(dtype=torch.float)
            zero_point = 0

        zero_point_from_min = qmin - min_val / scale.to(dtype=torch.double)
        zero_point_from_max = qmax - max_val / scale.to(dtype=torch.double)
        zero_point_from_min_error = abs(qmin) - abs(min_val / scale.to(dtype=torch.double))
        zero_point_from_max_error = abs(qmax) - abs(max_val / scale.to(dtype=torch.double))

        if zero_point_from_min_error < zero_point_from_max_error:
            initial_zero_point = zero_point_from_min
        else:
            initial_zero_point = zero_point_from_max

        nudged_zero_point = 0

        if initial_zero_point < qmin:
            nudged_zero_point = qmin
        elif initial_zero_point > qmax:
            nudged_zero_point = qmax
        else:
            nudged_zero_point = int(initial_zero_point.round())

        return scale.to(dtype=torch.float), torch.tensor([nudged_zero_point])

class PerChannelMinMaxObserver(_ObserverBase):
    r"""Observer module for computing the quantization parameters based on the
    running per channel min and max values.

    This observer uses the tensor min/max statistics to compute the per channel
    quantization parameters. The module records the running minimum and maximum
    of incoming tensors, and uses this statistic to compute the quantization
    parameters.

    Args:
        ch_axis: Channel axis
        dtype: Quantized data type
        qscheme: Quantization scheme to be used
        reduce_range: Reduces the range of the quantized data type by 1 bit
        quant_min: Minimum quantization value. If unspecified, it will follow the 8-bit setup.
        quant_max: Maximum quantization value. If unspecified, it will follow the 8-bit setup.

    The quantization parameters are computed the same way as in
    :class:`~torch.quantization.observer.MinMaxObserver`, with the difference
    that the running min/max values are stored per channel.
    Scales and zero points are thus computed per channel as well.

    .. note:: If the running minimum equals to the running maximum, the scales
              and zero_points are set to 1.0 and 0.
    """

    def __init__(self, ch_axis=0, dtype=torch.quint8,
                 qscheme=torch.per_channel_affine, reduce_range=False,
                 quant_min=None, quant_max=None):
        super(PerChannelMinMaxObserver, self).__init__(dtype=dtype,
                                                       qscheme=qscheme,
                                                       reduce_range=reduce_range,
                                                       quant_min=quant_min,
                                                       quant_max=quant_max)
        self.ch_axis = ch_axis
        self.register_buffer('min_vals', torch.tensor([]))
        self.register_buffer('max_vals', torch.tensor([]))
        if (
            self.qscheme == torch.per_channel_symmetric
            and self.reduce_range
            and self.dtype == torch.quint8
        ):
            raise NotImplementedError(
                "Cannot reduce range for symmetric quantization for quint8"
            )

    def forward(self, x_orig):
        return self._forward(x_orig)

    @torch.jit.ignore
    def _forward(self, x_orig):
        x = x_orig.detach()  # avoid keeping autograd tape
        min_vals = self.min_vals
        max_vals = self.max_vals
        x_dim = x.size()

        new_axis_list = list(range(len(x_dim)))
        new_axis_list[self.ch_axis] = 0
        new_axis_list[0] = self.ch_axis
        y = x.permute(tuple(new_axis_list))
        # Need to match dtype of min/max because the updates to buffers
        # are done in place and types need to match for comparisons
        y = y.to(self.min_vals.dtype)
        y = torch.flatten(y, start_dim=1)
        if min_vals.numel() == 0 or max_vals.numel() == 0:
            min_vals, max_vals = torch._min_max_val(y, 1)
        else:
            min_vals_cur, max_vals_cur = torch._min_max_val(y, 1)
            min_vals = torch.min(min_vals_cur, min_vals)
            max_vals = torch.max(max_vals_cur, max_vals)
        self.min_vals.resize_(min_vals.shape)
        self.max_vals.resize_(max_vals.shape)
        self.min_vals.copy_(min_vals)
        self.max_vals.copy_(max_vals)
        return x_orig

    @torch.jit.export
    def calculate_qparams(self):
        return self._calculate_qparams(self.min_vals, self.max_vals)

    def extra_repr(self):
        return "min_val={}, max_val={}".format(self.min_vals, self.max_vals)

    def _save_to_state_dict(self, destination, prefix, keep_vars):
        super(PerChannelMinMaxObserver, self)._save_to_state_dict(destination, prefix, keep_vars)
        destination[prefix + 'min_vals'] = self.min_vals
        destination[prefix + 'max_vals'] = self.max_vals

    def _load_from_state_dict(self, state_dict, prefix, local_metadata, strict,
                              missing_keys, unexpected_keys, error_msgs):
        local_state = ['min_vals', 'max_vals']
        for name in local_state:
            key = prefix + name
            if key in state_dict:
                val = state_dict[key]
                setattr(self, name, val)
            elif strict:
                missing_keys.append(key)
        super(PerChannelMinMaxObserver, self)._load_from_state_dict(state_dict, prefix, local_metadata, strict,
                                                                    missing_keys, unexpected_keys, error_msgs)

class MovingAveragePerChannelMinMaxObserver(PerChannelMinMaxObserver):
    r"""Observer module for computing the quantization parameters based on the
    running per channel min and max values.

    This observer uses the tensor min/max statistics to compute the per channel
    quantization parameters. The module records the running minimum and maximum
    of incoming tensors, and uses this statistic to compute the quantization
    parameters.

    Args:
        averaging_constant: Averaging constant for min/max.
        ch_axis: Channel axis
        dtype: Quantized data type
        qscheme: Quantization scheme to be used
        reduce_range: Reduces the range of the quantized data type by 1 bit
        quant_min: Minimum quantization value. If unspecified, it will follow the 8-bit setup.
        quant_max: Maximum quantization value. If unspecified, it will follow the 8-bit setup.

    The quantization parameters are computed the same way as in
    :class:`~torch.quantization.observer.MovingAverageMinMaxObserver`, with the
    difference that the running min/max values are stored per channel.
    Scales and zero points are thus computed per channel as well.

    .. note:: If the running minimum equals to the running maximum, the scales
              and zero_points are set to 1.0 and 0.
    """

    def __init__(self, averaging_constant=0.01, ch_axis=0, dtype=torch.quint8,
                 qscheme=torch.per_channel_affine, reduce_range=False,
                 quant_min=None, quant_max=None):
        super(MovingAveragePerChannelMinMaxObserver, self).__init__(
            ch_axis=ch_axis, dtype=dtype, qscheme=qscheme,
            reduce_range=reduce_range, quant_min=quant_min, quant_max=quant_max)
        self.averaging_constant = averaging_constant

    def forward(self, x_orig):
        x = x_orig.detach()  # avoid keeping autograd tape
        x = x.to(self.min_vals.dtype)
        min_vals = self.min_vals
        max_vals = self.max_vals
        x_dim = x.size()

        new_axis_list = list(range(len(x_dim)))
        new_axis_list[self.ch_axis] = 0
        new_axis_list[0] = self.ch_axis
        y = x.permute(tuple(new_axis_list))
        y = torch.flatten(y, start_dim=1)
        if min_vals.numel() == 0 or max_vals.numel() == 0:
            min_vals, max_vals = torch._min_max_val(y, 1)
        else:
            min_vals_cur, max_vals_cur = torch._min_max_val(y, 1)
            min_vals = min_vals + self.averaging_constant * (min_vals_cur - min_vals)
            max_vals = max_vals + self.averaging_constant * (max_vals_cur - max_vals)
        self.min_vals.resize_(min_vals.shape)
        self.max_vals.resize_(max_vals.shape)
        self.min_vals.copy_(min_vals)
        self.max_vals.copy_(max_vals)
        return x_orig

class HistogramObserver(_ObserverBase):
    r"""
    The module records the running histogram of tensor values along with
    min/max values. ``calculate_qparams`` will calculate scale and zero_point.

    Args:
        bins: Number of bins to use for the histogram
        upsample_rate: Factor by which the histograms are upsampled, this is
                       used to interpolate histograms with varying ranges across observations
        dtype: Quantized data type
        qscheme: Quantization scheme to be used
        reduce_range: Reduces the range of the quantized data type by 1 bit

    The scale and zero point are computed as follows:

    1. Create the histogram of the incoming inputs.
        The histogram is computed continuously, and the ranges per bin change
        with every new tensor observed.
    2. Search the distribution in the histogram for optimal min/max values.
        The search for the min/max values ensures the minimization of the
        quantization error with respect to the floating point model.
    3. Compute the scale and zero point the same way as in the
        :class:`~torch.quantization.MinMaxObserver`
    """

    def __init__(self, bins=2048, upsample_rate=128, dtype=torch.quint8,
                 qscheme=torch.per_tensor_affine, reduce_range=False):
        # bins: The number of bins used for histogram calculation.
        super(HistogramObserver, self).__init__(dtype=dtype,
                                                qscheme=qscheme,
                                                reduce_range=reduce_range)
        self.bins = bins
        self.register_buffer('histogram', torch.zeros(self.bins))
        self.register_buffer('min_val', torch.tensor([]))
        self.register_buffer('max_val', torch.tensor([]))
        self.dst_nbins = 2 ** torch.iinfo(self.dtype).bits
        self.upsample_rate = upsample_rate

    @torch.jit.ignore
    def _non_linear_param_search(self):
        r"""Non-linear parameter search.

        An approximation for L2 error minimization for selecting min/max.
        By selecting new min/max, we filter out outliers in input distribution.
        This follows the implementation of NormMinimization::NonlinearQuantizationParamsSearch in
        caffe2/quantization/server/norm_minimization.cc
        """
        def _get_norm(delta_begin, delta_end, density, norm_type):
            r"""
            Compute the norm of the values uniformaly distributed between
            delta_begin and delta_end.

            norm = density * (integral_{begin, end} x^2)
                 = density * (end^3 - begin^3) / 3
            """
            assert norm_type == "L2", "Only L2 norms are currently supported"
            norm = 0.0
            if norm_type == "L2":
                norm = (
                    delta_end * delta_end * delta_end
                    - delta_begin * delta_begin * delta_begin
                ) / 3
            return density * norm

        def _compute_quantization_error(next_start_bin, next_end_bin, norm_type):
            r"""
            Compute the quantization error if we use start_bin to end_bin as the
            min and max to do the quantization.
            """
            bin_width = (self.max_val.item() - self.min_val.item()) / self.bins

            dst_bin_width = bin_width * (next_end_bin - next_start_bin + 1) / self.dst_nbins
            if dst_bin_width == 0.0:
                return 0.0

            src_bin = torch.arange(self.bins)
            # distances from the beginning of first dst_bin to the beginning and
            # end of src_bin
            src_bin_begin = (src_bin - next_start_bin) * bin_width
            src_bin_end = src_bin_begin + bin_width

            # which dst_bins the beginning and end of src_bin belong to?
            dst_bin_of_begin = torch.clamp(src_bin_begin // dst_bin_width, 0, self.dst_nbins - 1)
            dst_bin_of_begin_center = (dst_bin_of_begin + 0.5) * dst_bin_width

            dst_bin_of_end = torch.clamp(src_bin_end // dst_bin_width, 0, self.dst_nbins - 1)
            dst_bin_of_end_center = (dst_bin_of_end + 0.5) * dst_bin_width

            density = self.histogram / bin_width

            norm = torch.zeros(self.bins)

            delta_begin = src_bin_begin - dst_bin_of_begin_center
            delta_end = dst_bin_width / 2
            norm += _get_norm(delta_begin, delta_end, density, norm_type)

            norm += (dst_bin_of_end - dst_bin_of_begin - 1) * _get_norm(
                -dst_bin_width / 2, dst_bin_width / 2, density, norm_type
            )

            dst_bin_of_end_center = (
                dst_bin_of_end * dst_bin_width + dst_bin_width / 2
            )

            delta_begin = -dst_bin_width / 2
            delta_end = src_bin_end - dst_bin_of_end_center
            norm += _get_norm(delta_begin, delta_end, density, norm_type)

            return norm.sum()

        assert self.histogram.size()[0] == self.bins, "bins mistmatch"
        bin_width = (self.max_val - self.min_val) / self.bins

        # cumulative sum
        total = sum(self.histogram)
        cSum = torch.cumsum(self.histogram, dim=0)

        stepsize = 1e-5  # granularity
        alpha = 0.0  # lower bound
        beta = 1.0  # upper bound
        start_bin = 0
        end_bin = self.bins - 1
        norm_min = float("inf")

        while alpha < beta:
            # Find the next step
            next_alpha = alpha + stepsize
            next_beta = beta - stepsize

            # find the left and right bins between the quantile bounds
            l = start_bin
            r = end_bin
            while l < end_bin and cSum[l] < next_alpha * total:
                l = l + 1
            while r > start_bin and cSum[r] > next_beta * total:
                r = r - 1

            # decide the next move
            next_start_bin = start_bin
            next_end_bin = end_bin
            if (l - start_bin) > (end_bin - r):
                # move the start bin
                next_start_bin = l
                alpha = next_alpha
            else:
                # move the end bin
                next_end_bin = r
                beta = next_beta

            if next_start_bin == start_bin and next_end_bin == end_bin:
                continue

            # calculate the quantization error using next_start_bin and next_end_bin
            norm = _compute_quantization_error(next_start_bin, next_end_bin, "L2")

            if norm > norm_min:
                break
            norm_min = norm
            start_bin = next_start_bin
            end_bin = next_end_bin

        new_min = self.min_val + bin_width * start_bin
        new_max = self.min_val + bin_width * (end_bin + 1)
        return new_min, new_max

    @torch.jit.ignore
    def _adjust_min_max(self, combined_min, combined_max, upsample_rate):
        # type: (Tensor, Tensor, int) -> Tuple[Tensor, Tensor, int, int]
        # We ensure that:
        # (combined_max - combined_min)/(downsample_rate*Nbins) = (max - min)/(upsample_rate*Nbins)
        # This allows us to have a common grid of resolution s, where we can align
        # the input histogram
        # start_idx maps min_val to the histogram bin index.

        hist_bin_width = (self.max_val - self.min_val) / (self.bins * upsample_rate)
        downsample_rate = torch.ceil((combined_max - combined_min) / (self.bins * hist_bin_width)).to(torch.int).item()
        e = downsample_rate * (self.bins * hist_bin_width) - (combined_max - combined_min)
        # Relax only the max, not the min, so that for one sided distributions, min stays at zero
        combined_max = combined_max + e
        combined_min = combined_min
        start_idx = torch.round((self.min_val - combined_min) / hist_bin_width).to(torch.int).item()
        return combined_min, combined_max, downsample_rate, start_idx

    @torch.jit.ignore
    def _combine_histograms(self, orig_hist, new_hist, upsample_rate, downsample_rate, start_idx, Nbins):
        # type: (Tensor, Tensor, int, int, int, int) -> Tensor
        # First up-sample the histogram with new data by a factor of L
        # This creates an approximate probability density thats piecwise constant
        upsampled_histogram = new_hist.repeat_interleave(upsample_rate)
        # Now insert the upsampled histogram into the output
        # histogram, which is initialized with zeros.
        # The offset at which the histogram is introduced is determined
        # by the start index as the output histogram can cover a wider range
        histogram_with_output_range = torch.zeros((Nbins * downsample_rate), device=orig_hist.device)
        histogram_with_output_range[start_idx:Nbins * upsample_rate + start_idx] = upsampled_histogram
        # Compute integral histogram, double precision is needed to ensure
        # that there are no overflows
        integral_histogram = torch.cumsum(histogram_with_output_range, 0,
                                          dtype=torch.double)[downsample_rate - 1 :: downsample_rate]
        # Finally perform interpolation
        shifted_integral_histogram = torch.zeros((Nbins), device=orig_hist.device)
        shifted_integral_histogram[1:Nbins] = integral_histogram[0:-1]
        interpolated_histogram = (integral_histogram - shifted_integral_histogram) / upsample_rate
        orig_hist = orig_hist + interpolated_histogram.to(torch.float)
        return orig_hist

    def forward(self, x_orig):
        # type: (Tensor) -> Tensor
        x = x_orig.detach()
        min_val = self.min_val
        max_val = self.max_val
        same_values = False
        if min_val.numel() > 0 and max_val.numel() > 0:
            same_values = min_val.item() == max_val.item()
        if min_val.numel() == 0 or max_val.numel() == 0 or same_values:
            min_val, max_val = torch._min_max(x)
            self.min_val.resize_(min_val.shape)
            self.min_val.copy_(min_val)
            self.max_val.resize_(max_val.shape)
            self.max_val.copy_(max_val)
            torch.histc(x, self.bins, min=min_val, max=max_val, out=self.histogram)
        else:
            new_min, new_max = torch._min_max(x)
            combined_min = torch.min(new_min, min_val)
            combined_max = torch.max(new_max, max_val)
            # combine the existing histogram and new histogram into 1 histogram
            # We do this by first upsampling the histogram to a dense grid
            # and then downsampling the histogram efficiently
            combined_min, combined_max, downsample_rate, start_idx = \
                self._adjust_min_max(combined_min, combined_max, self.upsample_rate)
            combined_histogram = torch.histc(x, self.bins, min=combined_min, max=combined_max)
            if combined_min == min_val and combined_max == max_val:
                combined_histogram += self.histogram
            else:
                combined_histogram = self._combine_histograms(
                    combined_histogram,
                    self.histogram,
                    self.upsample_rate,
                    downsample_rate,
                    start_idx,
                    self.bins)

            self.histogram.resize_(combined_histogram.shape)
            self.histogram.copy_(combined_histogram)
            self.min_val.resize_(combined_min.shape)
            self.min_val.copy_(combined_min)
            self.max_val.resize_(combined_max.shape)
            self.max_val.copy_(combined_max)
        return x_orig

    @torch.jit.export
    def calculate_qparams(self):
        if self.min_val.numel() == 0 or self.max_val.numel() == 0:
            warnings.warn(
                "must run observer before calling calculate_qparams.\
                                    Returning default scale and zero point "
            )
            return torch.tensor([1.0]), torch.tensor([0])
        assert self.bins == len(self.histogram), (
            "The number of bins in histogram should be equal to the number of bins "
            "supplied while making this observer"
        )

        new_min, new_max = self._non_linear_param_search()

        return self._calculate_qparams(new_min, new_max)

    def _save_to_state_dict(self, destination, prefix, keep_vars):
        super(HistogramObserver, self)._save_to_state_dict(destination, prefix, keep_vars)
        destination[prefix + 'min_val'] = self.min_val
        destination[prefix + 'max_val'] = self.max_val

    def _load_from_state_dict(self, state_dict, prefix, local_metadata, strict,
                              missing_keys, unexpected_keys, error_msgs):

        local_state = ['min_val', 'max_val']
        for name in local_state:
            key = prefix + name
            if key in state_dict:
                val = state_dict[key]
                setattr(self, name, val)
            elif strict:
                missing_keys.append(key)
        super(HistogramObserver, self)._load_from_state_dict(state_dict, prefix, local_metadata, strict,
                                                             missing_keys, unexpected_keys, error_msgs)

class PlaceholderObserver(ObserverBase):
    r"""
    Observer that doesn't do anything and just passes its configuration to the
    quantized module's ``.from_float()``.

    Can be used for quantization to float16 which doesn't require determining
    ranges.

    Args:
        dtype: Quantized data type
        custom_op_name: (temporary) specify this observer for an operator that doesn't require any observation
                        (Can be used in Graph Mode Passes for special case ops).
    """
    def __init__(self, dtype=torch.float16, custom_op_name=""):
        super(PlaceholderObserver, self).__init__(dtype=dtype)
        self.dtype = dtype
        self.custom_op = custom_op_name

    def forward(self, x):
        return x

    @torch.jit.export
    def calculate_qparams(self):
        raise Exception("calculate_qparams should not be called for PlaceholderObserver")



class RecordingObserver(_ObserverBase):
    r"""
    The module is mainly for debug and records the tensor values during runtime.

    Args:
        dtype: Quantized data type
        qscheme: Quantization scheme to be used
        reduce_range: Reduces the range of the quantized data type by 1 bit
    """
    __annotations__ = {"tensor_val": List[Optional[torch.Tensor]]}

    def __init__(self, **kwargs):
        super(RecordingObserver, self).__init__(**kwargs)
        self.tensor_val = []

    def forward(self, x):
        self.tensor_val.append(x.clone())
        return x

    @torch.jit.export
    def calculate_qparams(self):
        raise Exception("calculate_qparams should not be called for RecordingObserver")

    @torch.jit.export
    def get_tensor_value(self):
        return self.tensor_val


class NoopObserver(ObserverBase):
    r"""
    Observer that doesn't do anything and just passes its configuration to the
    quantized module's ``.from_float()``.

    Primarily used for quantization to float16 which doesn't require determining
    ranges.

    Args:
        dtype: Quantized data type
        custom_op_name: (temporary) specify this observer for an operator that doesn't require any observation
                        (Can be used in Graph Mode Passes for special case ops).
    """
    def __init__(self, dtype=torch.float16, custom_op_name=""):
        super(NoopObserver, self).__init__(dtype=dtype)
        self.dtype = dtype
        self.custom_op = custom_op_name

    def forward(self, x):
        return x

    @torch.jit.export
    def calculate_qparams(self):
        raise Exception("calculate_qparams should not be called for NoopObserver")


# Restrict activations to be in the range (0,127)
default_observer = MinMaxObserver.with_args(reduce_range=True)
default_debug_observer = RecordingObserver
default_weight_observer = MinMaxObserver.with_args(dtype=torch.qint8, qscheme=torch.per_tensor_symmetric)
default_histogram_observer = HistogramObserver.with_args(reduce_range=True)
default_per_channel_weight_observer = PerChannelMinMaxObserver.with_args(dtype=torch.qint8, qscheme=torch.per_channel_symmetric)
default_dynamic_quant_observer = MinMaxDynamicQuantObserver
default_float_qparams_observer = PerChannelMinMaxObserver.with_args(dtype=torch.quint8,
                                                                    qscheme=torch.per_channel_affine_float_qparams,
                                                                    ch_axis=0)<|MERGE_RESOLUTION|>--- conflicted
+++ resolved
@@ -383,21 +383,9 @@
         r"""Records the running minimum and maximum of ``x``."""
         x = x_orig.detach()  # avoid keeping autograd tape
         x = x.to(self.min_val.dtype)
-<<<<<<< HEAD
-        min_val = self.min_val
-        max_val = self.max_val
-        if min_val.numel() == 0 or max_val.numel() == 0:
-            min_val, max_val = torch._min_max(x)
-        else:
-            min_val_cur, max_val_cur = torch._min_max(x)
-            min_val = torch.min(min_val_cur, min_val)
-            max_val = torch.max(max_val_cur, max_val)
-        self.min_val.resize_(min_val.shape)
-        self.max_val.resize_(max_val.shape)
-=======
-        min_val = torch.min(torch.min(x), self.min_val)
-        max_val = torch.max(torch.max(x), self.max_val)
->>>>>>> 401c44ff
+        min_val_cur, max_val_cur = torch._min_max(x)
+        min_val = torch.min(min_val_cur, self.min_val)
+        max_val = torch.max(max_val_cur, self.max_val)
         self.min_val.copy_(min_val)
         self.max_val.copy_(max_val)
         return x_orig
@@ -489,8 +477,7 @@
         x = x.to(self.min_val.dtype)
         min_val = self.min_val
         max_val = self.max_val
-<<<<<<< HEAD
-        if min_val.numel() == 0 or max_val.numel() == 0:
+        if min_val == float('inf') and max_val == float('-inf'):
             min_val, max_val = torch._min_max(x)
         else:
             min_val_cur, max_val_cur = torch._min_max(x)
@@ -498,14 +485,6 @@
             max_val = max_val + self.averaging_constant * (max_val_cur - max_val)
         self.min_val.resize_(min_val.shape)
         self.max_val.resize_(max_val.shape)
-=======
-        if min_val == float('inf') and max_val == float('-inf'):
-            min_val = torch.min(x)
-            max_val = torch.max(x)
-        else:
-            min_val = min_val + self.averaging_constant * (torch.min(x) - min_val)
-            max_val = max_val + self.averaging_constant * (torch.max(x) - max_val)
->>>>>>> 401c44ff
         self.min_val.copy_(min_val)
         self.max_val.copy_(max_val)
         return x_orig
