--- conflicted
+++ resolved
@@ -11,10 +11,7 @@
 class QuantType(enum.IntEnum):
     DYNAMIC = 0
     STATIC = 1
-<<<<<<< HEAD
     QAT = 2
-=======
->>>>>>> 1d3f3fdb
 
 def _check_is_script_module(model):
     if not isinstance(model, torch.jit.ScriptModule):
@@ -56,13 +53,10 @@
 def prepare_dynamic_script(model, qconfig_dict, inplace=False):
     return _prepare_script(model, qconfig_dict, inplace, quant_type=QuantType.DYNAMIC)
 
-<<<<<<< HEAD
 # Note: in development, not ready for use
 def prepare_qat_script(model, qconfig_dict, inplace=False):
     return _prepare_script(model, qconfig_dict, inplace, quant_type=QuantType.QAT)
 
-=======
->>>>>>> 1d3f3fdb
 def _convert_script(model, inplace=False, debug=False, quant_type=QuantType.STATIC):
     assert not inplace, "The inplace support is still in development"
     _check_is_script_module(model)
